--- conflicted
+++ resolved
@@ -171,7 +171,8 @@
   fn: "short_summary*"
   contents: "BUSCO version is:"
   num_lines: 1
-<<<<<<< HEAD
+bustools:
+  fn: "*inspect.json"
 ccs/v4:
   contents: "ZMWs generating CCS"
   num_lines: 2
@@ -179,10 +180,6 @@
 ccs/v5:
   contents: '"id": "ccs_processing"'
   fn: "*.json"
-=======
-bustools:
-  fn: "*inspect.json"
->>>>>>> 696c1ce8
 custom_content:
   fn_re: '.+_mqc\.(yaml|yml|json|txt|csv|tsv|log|out|png|jpg|jpeg|html)'
 clipandmerge:
