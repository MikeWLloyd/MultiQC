--- conflicted
+++ resolved
@@ -895,15 +895,11 @@
   contents: "#sample	chromosome	file_name	variants	phased	unphased	singletons"
   num_lines: 1
 xenome:
-<<<<<<< HEAD
-  fn: "*_xenome_stats.txt"
+  contents: "B	G	H	M	count	percent	class"
+  num_lines: 2
 jax_trimmer:
   fn: "*_stat"
 primerclip:
   fn: "*primerclip_runstats.log"
 coverage_metrics:
   fn: "*_amplicon_coverage_metrics.txt"
-=======
-  contents: "B	G	H	M	count	percent	class"
-  num_lines: 2
->>>>>>> c62a430b
