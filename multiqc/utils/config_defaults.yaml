#################################################################
# MultiQC Defaults
#################################################################
# This file contains the default configuration options
# for MultiQC. IT SHOULD NOT BE EDITED. If you want to
# change any of these config options, create a new file
# in any of the following locations:
#  1. <installation_dir>/multiqc_config.yaml (not pip or conda)
#  2. ~/.multiqc_config.yaml
#  3. <working directory>/multiqc_config.yaml
#################################################################

title: null
subtitle: null
intro_text: null
report_comment: null
report_header_info: null
show_analysis_paths: True
show_analysis_time: True
config_file: null
custom_logo: null
custom_logo_url: null
custom_logo_title: null
custom_css_files: []
simple_output: false
template: "default"
profile_runtime: false
pandoc_template: null
read_count_multiplier: 0.000001
read_count_prefix: "M"
read_count_desc: "millions"
long_read_count_multiplier: 0.001
long_read_count_prefix: "K"
long_read_count_desc: "thousands"
base_count_multiplier: 0.000001
base_count_prefix: "Mb"
base_count_desc: "millions"
output_fn_name: "multiqc_report.html"
data_dir_name: "multiqc_data"
plots_dir_name: "multiqc_plots"
data_format: "tsv"
force: false
no_ansi: false
quiet: false
prepend_dirs: false
prepend_dirs_depth: 0
prepend_dirs_sep: " | "
file_list: false
require_logs: false
version_check_url: https://api.multiqc.info/version

make_data_dir: true
zip_data_dir: false
data_dump_file: true
megaqc_url: false
megaqc_access_token: null
megaqc_timeout: 30
export_plots: false
make_report: true
plots_force_flat: false
plots_force_interactive: false
plots_flat_numseries: 100
num_datasets_plot_limit: 50
lineplot_style: lines # "lines+markers"
barplot_legend_on_bottom: false # place legend at the bottom of the bar plot (not recommended)
lineplot_max_samples: 100 # turn into a violin plot if more than this number
violin_downsample_after: 2000 # downsample data for violin plot starting from this number os samples
violin_min_threshold_outliers: 100 # for more than this number of samples, show only outliers
violin_min_threshold_no_points: 1000 # for more than this number of samples, show no points
collapse_tables: true
max_table_rows: 500
table_columns_visible: {}
table_columns_placement: {}
table_columns_name: {}
table_cond_formatting_colours:
  - blue: "#337ab7"
  - lbue: "#5bc0de"
  - pass: "#5cb85c"
  - warn: "#f0ad4e"
  - fail: "#d9534f"
table_cond_formatting_rules:
  all_columns:
    pass:
      - s_eq: "pass"
      - s_eq: "true"
      - s_eq: "yes"
      - s_eq: "ok"
    warn:
      - s_eq: "warn"
      - s_eq: "unknown"
    fail:
      - s_eq: "fail"
      - s_eq: "false"
      - s_eq: "no"
  # PURPLE module - QC Status column
  # TODO: Should update the table plotting code so that this can go in pconfig
  QCStatus:
    fail:
      - s_contains: "fail"
decimalPoint_format: null
thousandsSep_format: null
remove_sections: []
section_comments: {}
lint: False # Deprecated since v1.17
strict: False
development: False
custom_plot_config: {}
custom_table_header_config: {}
software_versions: {}

ignore_symlinks: false
ignore_images: true
fn_ignore_dirs:
  - "multiqc_data"
  - ".git"
  - "icarus_viewers" # quast
  - "runs_per_reference" # quast
  - "not_aligned" # quast
  - "contigs_reports" # quast

fn_ignore_paths:
  - "*/work/??/??????????????????????????????" # Nextflow work directories - always same hash lengths
  - "*/.snakemake"
  - "*/.singularity" # Singularity cache path
  - "*/__pycache__"
  - "*/site-packages/multiqc" # MultiQC installation directory
sample_names_ignore: []
sample_names_ignore_re: []
sample_names_rename_buttons: []
sample_names_replace: {}
sample_names_replace_regex: False
sample_names_replace_exact: False
sample_names_replace_complete: False
sample_names_rename: []
show_hide_buttons: []
show_hide_patterns: []
show_hide_regex: []
show_hide_mode: []
no_version_check: false
log_filesize_limit: 50000000
filesearch_lines_limit: 1000
filesearch_file_shared: []
report_readerrors: false
skip_generalstats: false
skip_versions_section: false
disable_version_detection: false
versions_table_group_header: "Group"
data_format_extensions:
  tsv: "txt"
  csv: "csv"
  json: "json"
  yaml: "yaml"
export_plot_formats:
  - "png"
  - "svg"
  - "pdf"

# Custom Config settings
custom_content:
  order: []

# Option to disable sample name cleaning if desired
fn_clean_sample_names: true

# Option to use the filename as the sample name if desired
# Set to True to apply for all modules. Define a list of search pattern keys to be specific.
use_filename_as_sample_name: false

# Used for cleaning sample names. Should be strings.
# NB: These are removed in order!
fn_clean_exts:
  - ".gz"
  - ".fastq"
  - ".fq"
  - ".bam"
  - ".cram"
  - ".sam"
  - ".sra"
  - ".vcf"
  - ".dat"
  - "_tophat"
  - ".pbmarkdup.log"
  - ".log"
  - ".stderr"
  - ".out"
  - ".spp"
  - ".fa"
  - ".fasta"
  - ".png"
  - ".jpg"
  - ".jpeg"
  - ".html"
  - "Log.final"
  - "ReadsPerGene"
  - ".flagstat"
  - "_star_aligned"
  - "_fastqc"
  - ".hicup"
  - ".counts"
  - "_counts"
  - ".txt"
  - ".tsv"
  - ".csv"
  - ".aligned"
  - "Aligned"
  - ".merge"
  - ".deduplicated"
  - ".dedup"
  - ".clean"
  - ".sorted"
  - ".report"
  - "| stdin"
  - ".geneBodyCoverage"
  - ".inner_distance_freq"
  - ".junctionSaturation_plot.r"
  - ".pos.DupRate.xls"
  - ".GC.xls"
  - "_slamdunk"
  - "_bismark"
  - ".conpair"
  - ".concordance"
  - ".contamination"
  - ".BEST.results"
  - "_peaks.xls"
  - ".relatedness"
  - ".cnt"
  - ".aqhist"
  - ".bhist"
  - ".bincov"
  - ".bqhist"
  - ".covhist"
  - ".covstats"
  - ".ehist"
  - ".gchist"
  - ".idhist"
  - ".ihist"
  - ".indelhist"
  - ".lhist"
  - ".mhist"
  - ".qahist"
  - ".qchist"
  - ".qhist"
  - ".rpkm"
  - ".selfSM"
  - ".extendedFrags"
  - "_SummaryStatistics"
  - ".purple.purity"
  - ".purple.qc"
  - ".trim"
  - ".bowtie2"
  - ".mkD"
  - ".highfreq"
  - ".lowfreq"
  - ".consensus"
  - ".snpEff"
  - ".snpeff"
  - ".scaffolds"
  - ".contigs"
  - ".kraken2"
  - ".ccurve"
  - ".hisat2"
  - "_duprate"
  - ".markdup"
  - ".read_distribution"
  - ".junction_annotation"
  - ".infer_experiment"
  - ".biotype"
  - ".ivar"
  - ".mpileup"
  - ".primer_trim"
  - ".mapped"
  - ".vep"
  - "_vep"
  - "ccs"
  - "_NanoStats"
  - ".cutadapt"
  - ".mosdepth"
  - "_gopeaks"
  - ".readCounts"
  - ".wgs_contig_mean_cov"
  - "_overall_mean_cov"
  - "_coverage_metrics"
  - ".wgs_fine_hist"
  - ".wgs_coverage_metrics"
  - ".wgs_hist"
  - ".vc_metrics"
  - ".gvcf_metrics"
  - ".ploidy_estimation_metrics"
  - "_overall_mean_cov"
  - ".fragment_length_hist"
  - ".mapping_metrics"
  - ".gc_metrics"
  - ".trimmer_metrics"
  - ".time_metrics"
  - ".quant_metrics"
  - ".quant.metrics"
  - ".quant.transcript_coverage"
  - ".scRNA_metrics"
  - ".scRNA.metrics"
  - ".scATAC_metrics"
  - ".scATAC.metrics"
  - ".fastqc_metrics"
  - ".labels"
  - ".bammetrics.metrics"
  - ".filter_summary"
  - ".cluster_report"

# These are removed after the above, only if sample names
# start or end with this string. Again, removed in order.
fn_clean_trim:
  - "."
  - ":"
  - "_"
  - "-"
  - ".r"
  - "_val"
  - ".idxstats"
  - "_trimmed"
  - ".trimmed"
  - ".csv"
  - ".yaml"
  - ".yml"
  - ".json"
  - "_mqc"
  - "short_summary_"
  - "_summary"
  - ".summary"
  - ".align"
  - ".h5"
  - "_matrix"
  - ".stats"
  - ".hist"
  - ".phased"
  - ".tar"
  - "runs_"

# Files to ignore when indexing files.
# Grep file match patterns.
fn_ignore_files:
  - ".DS_Store"
  - ".py[cod]"
  - "*.bam"
  - "*.bai"
  - "*.sam"
  - "*.fq.gz"
  - "*.fastq.gz"
  - "*.fq"
  - "*.fastq"
  - "*.fa"
  - "*.gtf"
  - "*.bed"
  - "*.vcf"
  - "*.tbi"
  - "*.txt.gz"
  - "*.pdf"
  - "*.md5"
  - "*.parquet"
  - "*[!s][!u][!m][!_\\.m][!mva][!qer][!cpy].html" # Allow _mqc.html, _vep.html and summary.html files
  - "multiqc_data.json"

# Favourite modules that should appear at the top in preference
# This is in addition to those below. These appear above _all_ other
# modules (even those not present in the below list).
top_modules: []

# Order that modules should appear in report. Try to list in order of analysis.
module_order:
  # MultiQC general module for catching output from custom scripts
  - custom_content
  # Post-alignment QC
  - ccs
  - ngsderive
  - purple
  - conpair
  - isoseq
  - lima
  - peddy
  - somalier
  - methylqa
  - mosdepth
  - phantompeakqualtools
  - qualimap
  - bamdst
  - preseq
  - hifiasm
  - quast
  - qorts
  - rna_seqc
  - rockhopper
  - rsem
  - rseqc
  - busco
  - bustools
  - goleft_indexcov
  - gffcompare
  - disambiguate
  - supernova
  - deeptools
  - sargasso
  - verifybamid
  - mirtrace
  - happy
  - mirtop
  - sambamba
  # Post-alignment processing
  - gopeaks
  - homer
  - hops
  - macs2
  - theta2
  - snpeff
  - gatk
  - htseq
  - bcftools
  - featureCounts
  - fgbio
  - dragen
  - dragen_fastqc
  - dedup
  - pbmarkdup
  - damageprofiler
  - mapdamage
  - biobambam2
  - jcvi
  - mtnucratio
  - picard
  - vep
  - bakta
  - prokka
  - qc3C
  - nanostat
  - samblaster
  - samtools
  - sexdeterrmine
  - seqera_cli
  - eigenstratdatabasetools
  - bamtools
  - jellyfish
  - vcftools
  - longranger
  - stacks
  - varscan2
  - snippy
  - umitools
  - truvari
  - megahit
  # Alignment tool stats
  - bbmap
  - bismark
  - biscuit
  - diamond
  - hicexplorer
  - hicup
  - hicpro
  - salmon
  - kallisto
  - slamdunk
  - star
  - hisat2
  - tophat
  - bowtie2
  - bowtie1
  - cellranger
  - snpsplit
  - odgi
  - pangolin
  - nextclade
  - freyja
  # Pre-alignment QC
<<<<<<< HEAD
  - humid:
      module_tag:
        - DNA
        - RNA
        - umi
  - kat:
      module_tag:
        - DNA
  - leehom:
      module_tag:
        - RNA
        - DNA
  - librarian:
      module_tag:
        - RNA
        - DNA
  - adapterRemoval:
      module_tag:
        - RNA
        - DNA
  - bbduk:
      module_tag:
        - RNA
        - DNA
  - clipandmerge:
      module_tag:
        - DNA
        - ancient
  - cutadapt:
      module_tag:
        - RNA
        - DNA
  - flexbar:
      module_tag:
        - RNA
        - DNA
  - sourmash:
      module_tag:
        - DNA
        - RNA
        - metagenomics
  - kaiju:
      module_tag:
        - DNA
        - metagenomics
  - bracken:
      module_tag:
        - DNA
        - metagenomics
  - kraken:
      module_tag:
        - DNA
        - metagenomics
  - malt:
      module_tag:
        - DNA
        - metagenomics
        - ancient
  - motus:
      module_tag:
        - RNA
        - DNA
  - trimmomatic:
      module_tag:
        - RNA
        - DNA
  - sickle:
      module_tag:
        - RNA
        - DNA
  - skewer:
      module_tag:
        - RNA
        - DNA
  - sortmerna:
      module_tag:
        - RNA
        - DNA
  - biobloomtools:
      module_tag:
        - RNA
        - DNA
  - fastq_screen:
      module_tag:
        - RNA
        - DNA
  - afterqc:
      module_tag:
        - RNA
        - DNA
  - fastp:
      module_tag:
        - RNA
        - DNA
  - fastqc:
      module_tag:
        - RNA
        - DNA
  - filtlong:
      module_tag:
        - DNA
        - ONT
        - PacBio
  - prinseqplusplus:
      module_tag:
        - RNA
        - DNA
  - pychopper:
      module_tag:
        - RNA
  - porechop:
      module_tag:
        - DNA
        - nanopore
  - pycoqc:
      module_tag:
        - DNA
        - RNA
  - minionqc:
      module_tag:
        - DNA
        - RNA
  - anglerfish:
      module_tag:
        - DNA
        - Illumina
        - ONT
  - multivcfanalyzer:
      module_tag:
        - DNA
        - ancient
  - clusterflow:
      module_tag:
        - RNA
        - DNA
        - methylation
  - checkqc:
      module_tag:
        - DNA
        - RNA
        - Illumina
  - bcl2fastq:
      module_tag:
        - RNA
        - DNA
        - methylation
  - bclconvert:
      module_tag:
        - RNA
        - DNA
        - methylation
  - interop:
      module_tag:
        - RNA
        - DNA
        - methylation
  - ivar:
      module_tag:
        - RNA
        - epidemiology
        - virus
  - flash:
      module_tag:
        - DNA
        - RNA
  - seqyclean:
      module_tag:
        - DNA
        - RNA
  - optitype:
      module_tag:
        - DNA
        - RNA
        - HLATyping
  - whatshap:
      module_tag:
        - DNA
  - jax_trimmer:
    module_tag:
      - DNA
  - primerclip:
    module_tag:
      - DNA
  - coverage_metrics:
    module_tag:
      - DNA
  - xenome:
      module_tag:
        - DNA
  - xengsort:
      module_tag:
        - DNA
  - metaphlan:
      module_tag:
        - DNA
        - metagenomics
=======
  - humid
  - kat
  - leehom
  - librarian
  - nonpareil
  - adapterRemoval
  - bbduk
  - clipandmerge
  - cutadapt
  - flexbar
  - sourmash
  - kaiju
  - bracken
  - kraken
  - malt
  - motus
  - trimmomatic
  - sickle
  - skewer
  - sortmerna
  - biobloomtools
  - fastq_screen
  - afterqc
  - fastp
  - fastqc
  - filtlong
  - prinseqplusplus
  - pychopper
  - porechop
  - pycoqc
  - minionqc
  - anglerfish
  - multivcfanalyzer
  - clusterflow
  - checkqc
  - bcl2fastq
  - bclconvert
  - interop
  - ivar
  - flash
  - seqyclean
  - optitype
  - whatshap
  - spaceranger
  - xenome
  - xengsort
  - metaphlan
  - seqwho
>>>>>>> 8965075c
<|MERGE_RESOLUTION|>--- conflicted
+++ resolved
@@ -467,204 +467,6 @@
   - nextclade
   - freyja
   # Pre-alignment QC
-<<<<<<< HEAD
-  - humid:
-      module_tag:
-        - DNA
-        - RNA
-        - umi
-  - kat:
-      module_tag:
-        - DNA
-  - leehom:
-      module_tag:
-        - RNA
-        - DNA
-  - librarian:
-      module_tag:
-        - RNA
-        - DNA
-  - adapterRemoval:
-      module_tag:
-        - RNA
-        - DNA
-  - bbduk:
-      module_tag:
-        - RNA
-        - DNA
-  - clipandmerge:
-      module_tag:
-        - DNA
-        - ancient
-  - cutadapt:
-      module_tag:
-        - RNA
-        - DNA
-  - flexbar:
-      module_tag:
-        - RNA
-        - DNA
-  - sourmash:
-      module_tag:
-        - DNA
-        - RNA
-        - metagenomics
-  - kaiju:
-      module_tag:
-        - DNA
-        - metagenomics
-  - bracken:
-      module_tag:
-        - DNA
-        - metagenomics
-  - kraken:
-      module_tag:
-        - DNA
-        - metagenomics
-  - malt:
-      module_tag:
-        - DNA
-        - metagenomics
-        - ancient
-  - motus:
-      module_tag:
-        - RNA
-        - DNA
-  - trimmomatic:
-      module_tag:
-        - RNA
-        - DNA
-  - sickle:
-      module_tag:
-        - RNA
-        - DNA
-  - skewer:
-      module_tag:
-        - RNA
-        - DNA
-  - sortmerna:
-      module_tag:
-        - RNA
-        - DNA
-  - biobloomtools:
-      module_tag:
-        - RNA
-        - DNA
-  - fastq_screen:
-      module_tag:
-        - RNA
-        - DNA
-  - afterqc:
-      module_tag:
-        - RNA
-        - DNA
-  - fastp:
-      module_tag:
-        - RNA
-        - DNA
-  - fastqc:
-      module_tag:
-        - RNA
-        - DNA
-  - filtlong:
-      module_tag:
-        - DNA
-        - ONT
-        - PacBio
-  - prinseqplusplus:
-      module_tag:
-        - RNA
-        - DNA
-  - pychopper:
-      module_tag:
-        - RNA
-  - porechop:
-      module_tag:
-        - DNA
-        - nanopore
-  - pycoqc:
-      module_tag:
-        - DNA
-        - RNA
-  - minionqc:
-      module_tag:
-        - DNA
-        - RNA
-  - anglerfish:
-      module_tag:
-        - DNA
-        - Illumina
-        - ONT
-  - multivcfanalyzer:
-      module_tag:
-        - DNA
-        - ancient
-  - clusterflow:
-      module_tag:
-        - RNA
-        - DNA
-        - methylation
-  - checkqc:
-      module_tag:
-        - DNA
-        - RNA
-        - Illumina
-  - bcl2fastq:
-      module_tag:
-        - RNA
-        - DNA
-        - methylation
-  - bclconvert:
-      module_tag:
-        - RNA
-        - DNA
-        - methylation
-  - interop:
-      module_tag:
-        - RNA
-        - DNA
-        - methylation
-  - ivar:
-      module_tag:
-        - RNA
-        - epidemiology
-        - virus
-  - flash:
-      module_tag:
-        - DNA
-        - RNA
-  - seqyclean:
-      module_tag:
-        - DNA
-        - RNA
-  - optitype:
-      module_tag:
-        - DNA
-        - RNA
-        - HLATyping
-  - whatshap:
-      module_tag:
-        - DNA
-  - jax_trimmer:
-    module_tag:
-      - DNA
-  - primerclip:
-    module_tag:
-      - DNA
-  - coverage_metrics:
-    module_tag:
-      - DNA
-  - xenome:
-      module_tag:
-        - DNA
-  - xengsort:
-      module_tag:
-        - DNA
-  - metaphlan:
-      module_tag:
-        - DNA
-        - metagenomics
-=======
   - humid
   - kat
   - leehom
@@ -713,4 +515,6 @@
   - xengsort
   - metaphlan
   - seqwho
->>>>>>> 8965075c
+  - jax_trimmer
+  - primerclip
+  - coverage_metrics