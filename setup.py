#!/usr/bin/env python
"""
MultiQC is a tool to aggregate bioinformatics results across many samples into a single report. It is written in Python and contains modules for a large number of common bioinformatics tools.

You can install MultiQC from PyPI as follows::

    pip install multiqc

Then it's just a case of going to your analysis directory and running the script::

    multiqc .

MultiQC will scan the specified directory (:code:`'.'` is the current dir) and produce a report detailing whatever it finds.

The report is created in :code:`multiqc_report.html` by default. Tab-delimited data files are created in :code:`multiqc_data/` to give easy access for downstream processing.

For more detailed instructions, run :code:`multiqc -h`

See the MultiQC website for documentation and tutorial videos: http://multiqc.info

MultiQC was written by Phil Ewels (http://phil.ewels.co.uk) at SciLifeLab Sweden (http://www.scilifelab.se)
"""

from setuptools import setup, find_packages
import sys

version = "1.11dev"
dl_version = "master" if "dev" in version else "v{}".format(version)

print(
    """-----------------------------------
 Installing MultiQC version {}
-----------------------------------

""".format(
        version
    )
)

# Set version requirements according to what version of Python we're running
networkx_version = ">=2.5.1"  # Needed for Python 3.9 support
numpy_version = ""
matplotlib_version = ">=2.1.1"
jinja2_version = ">=2.9"
markdown_version = ""
if sys.version_info[0:2] < (3, 6):
    # Lots of tools have dropped Python 3 support, so limit their versions
    matplotlib_version += ",<3.0.0"
    numpy_version = "<1.17"
    networkx_version = "<2.3"
    jinja2_version += ",<3.0"
    markdown_version = "<3.2"

install_requires = [
    "matplotlib" + matplotlib_version,
    "networkx" + networkx_version,
    "numpy" + numpy_version,
    "click",
    "coloredlogs",
    "future>0.14.0",
    "jinja2" + jinja2_version,
    "lzstring",
    "markdown" + markdown_version,
    "pyyaml>=4",
    "pytest",
    "requests",
    "rich>=10",
    "simplejson",
    "spectra>=0.0.10",
]

setup(
    name="multiqc",
    version=version,
    author="Phil Ewels",
    author_email="phil.ewels@scilifelab.se",
    description="Create aggregate bioinformatics analysis reports across many samples and tools",
    long_description=__doc__,
    keywords=["bioinformatics", "biology", "sequencing", "NGS", "next generation sequencing", "quality control"],
    url="http://multiqc.info",
    download_url="https://github.com/ewels/MultiQC/tarball/{}".format(dl_version),
    license="GPLv3",
    packages=find_packages(),
    include_package_data=True,
    zip_safe=False,
    install_requires=install_requires,
    entry_points={
        "console_scripts": [
            "multiqc=multiqc.__main__:multiqc",
        ],
        "multiqc.modules.v1": [
            "adapterRemoval = multiqc.modules.adapterRemoval:MultiqcModule",
            "afterqc = multiqc.modules.afterqc:MultiqcModule",
            "bamtools = multiqc.modules.bamtools:MultiqcModule",
            "bbmap = multiqc.modules.bbmap:MultiqcModule",
            "bcftools = multiqc.modules.bcftools:MultiqcModule",
            "bcl2fastq = multiqc.modules.bcl2fastq:MultiqcModule",
            "biobambam2 = multiqc.modules.biobambam2:MultiqcModule",
            "biobloomtools = multiqc.modules.biobloomtools:MultiqcModule",
            "biscuit = multiqc.modules.biscuit:MultiqcModule",
            "bismark = multiqc.modules.bismark:MultiqcModule",
            "bowtie1 = multiqc.modules.bowtie1:MultiqcModule",
            "bowtie2 = multiqc.modules.bowtie2:MultiqcModule",
            "busco = multiqc.modules.busco:MultiqcModule",
<<<<<<< HEAD
            "ccs = multiqc.modules.ccs:MultiqcModule",
=======
            "bustools = multiqc.modules.bustools:MultiqcModule",
>>>>>>> 696c1ce8
            "clipandmerge = multiqc.modules.clipandmerge:MultiqcModule",
            "clusterflow = multiqc.modules.clusterflow:MultiqcModule",
            "conpair = multiqc.modules.conpair:MultiqcModule",
            "custom_content = multiqc.modules.custom_content:custom_module_classes",  # special case
            "cutadapt = multiqc.modules.cutadapt:MultiqcModule",
            "damageprofiler = multiqc.modules.damageprofiler:MultiqcModule",
            "dedup = multiqc.modules.dedup:MultiqcModule",
            "deeptools = multiqc.modules.deeptools:MultiqcModule",
            "disambiguate = multiqc.modules.disambiguate:MultiqcModule",
            "dragen = multiqc.modules.dragen:MultiqcModule",
            "eigenstratdatabasetools = multiqc.modules.eigenstratdatabasetools:MultiqcModule",
            "fastp = multiqc.modules.fastp:MultiqcModule",
            "fastq_screen = multiqc.modules.fastq_screen:MultiqcModule",
            "fastqc = multiqc.modules.fastqc:MultiqcModule",
            "featureCounts = multiqc.modules.featureCounts:MultiqcModule",
            "fgbio = multiqc.modules.fgbio:MultiqcModule",
            "flash = multiqc.modules.flash:MultiqcModule",
            "flexbar = multiqc.modules.flexbar:MultiqcModule",
            "gatk = multiqc.modules.gatk:MultiqcModule",
            "goleft_indexcov = multiqc.modules.goleft_indexcov:MultiqcModule",
            "happy = multiqc.modules.happy:MultiqcModule",
            "hicexplorer = multiqc.modules.hicexplorer:MultiqcModule",
            "hicpro = multiqc.modules.hicpro:MultiqcModule",
            "hicup = multiqc.modules.hicup:MultiqcModule",
            "hisat2 = multiqc.modules.hisat2:MultiqcModule",
            "homer = multiqc.modules.homer:MultiqcModule",
            "hops = multiqc.modules.hops:MultiqcModule",
            "htseq = multiqc.modules.htseq:MultiqcModule",
            "interop = multiqc.modules.interop:MultiqcModule",
            "ivar = multiqc.modules.ivar:MultiqcModule",
            "jcvi = multiqc.modules.jcvi:MultiqcModule",
            "jellyfish = multiqc.modules.jellyfish:MultiqcModule",
            "kaiju = multiqc.modules.kaiju:MultiqcModule",
            "kallisto = multiqc.modules.kallisto:MultiqcModule",
            "kat = multiqc.modules.kat:MultiqcModule",
            "kraken = multiqc.modules.kraken:MultiqcModule",
            "leehom = multiqc.modules.leehom:MultiqcModule",
            "longranger = multiqc.modules.longranger:MultiqcModule",
            "macs2 = multiqc.modules.macs2:MultiqcModule",
            "malt = multiqc.modules.malt:MultiqcModule",
            "methylQA = multiqc.modules.methylQA:MultiqcModule",
            "minionqc = multiqc.modules.minionqc:MultiqcModule",
            "mirtop = multiqc.modules.mirtop:MultiqcModule",
            "mirtrace = multiqc.modules.mirtrace:MultiqcModule",
            "mosdepth = multiqc.modules.mosdepth:MultiqcModule",
            "mtnucratio = multiqc.modules.mtnucratio:MultiqcModule",
            "multivcfanalyzer = multiqc.modules.multivcfanalyzer:MultiqcModule",
            "ngsderive = multiqc.modules.ngsderive:MultiqcModule",
            "optitype = multiqc.modules.optitype:MultiqcModule",
            "pangolin = multiqc.modules.pangolin:MultiqcModule",
            "peddy = multiqc.modules.peddy:MultiqcModule",
            "phantompeakqualtools = multiqc.modules.phantompeakqualtools:MultiqcModule",
            "picard = multiqc.modules.picard:MultiqcModule",
            "preseq = multiqc.modules.preseq:MultiqcModule",
            "prokka = multiqc.modules.prokka:MultiqcModule",
            "purple = multiqc.modules.purple:MultiqcModule",
            "pychopper = multiqc.modules.pychopper:MultiqcModule",
            "pycoqc = multiqc.modules.pycoqc:MultiqcModule",
            "qc3C = multiqc.modules.qc3C:MultiqcModule",
            "qorts = multiqc.modules.qorts:MultiqcModule",
            "qualimap = multiqc.modules.qualimap:MultiqcModule",
            "quast = multiqc.modules.quast:MultiqcModule",
            "rna_seqc = multiqc.modules.rna_seqc:MultiqcModule",
            "rockhopper = multiqc.modules.rockhopper:MultiqcModule",
            "rsem = multiqc.modules.rsem:MultiqcModule",
            "rseqc = multiqc.modules.rseqc:MultiqcModule",
            "salmon = multiqc.modules.salmon:MultiqcModule",
            "samblaster = multiqc.modules.samblaster:MultiqcModule",
            "samtools = multiqc.modules.samtools:MultiqcModule",
            "sargasso = multiqc.modules.sargasso:MultiqcModule",
            "sentieon = multiqc.modules.sentieon:MultiqcModule",
            "seqyclean = multiqc.modules.seqyclean:MultiqcModule",
            "sexdeterrmine = multiqc.modules.sexdeterrmine:MultiqcModule",
            "sickle = multiqc.modules.sickle:MultiqcModule",
            "skewer = multiqc.modules.skewer:MultiqcModule",
            "slamdunk = multiqc.modules.slamdunk:MultiqcModule",
            "snpeff = multiqc.modules.snpeff:MultiqcModule",
            "snpsplit = multiqc.modules.snpsplit:MultiqcModule",
            "somalier = multiqc.modules.somalier:MultiqcModule",
            "sortmerna = multiqc.modules.sortmerna:MultiqcModule",
            "stacks = multiqc.modules.stacks:MultiqcModule",
            "star = multiqc.modules.star:MultiqcModule",
            "supernova = multiqc.modules.supernova:MultiqcModule",
            "theta2 = multiqc.modules.theta2:MultiqcModule",
            "tophat = multiqc.modules.tophat:MultiqcModule",
            "trimmomatic = multiqc.modules.trimmomatic:MultiqcModule",
            "varscan2 = multiqc.modules.varscan2:MultiqcModule",
            "vcftools = multiqc.modules.vcftools:MultiqcModule",
            "vep = multiqc.modules.vep:MultiqcModule",
            "verifybamid = multiqc.modules.verifybamid:MultiqcModule",
        ],
        "multiqc.templates.v1": [
            "default = multiqc.templates.default",
            "default_dev = multiqc.templates.default_dev",
            "sections = multiqc.templates.sections",
            "simple = multiqc.templates.simple",
            "gathered = multiqc.templates.gathered",
            "geo = multiqc.templates.geo",
        ],
        ## See https://multiqc.info/docs/#multiqc-plugins for documentation
        #       'multiqc.cli_options.v1': [
        #           'my-new-option = myplugin.cli:new_option'
        #       ],
        #       'multiqc.hooks.v1': [
        #           'before_config = myplugin.hooks:before_config',
        #           'config_loaded = myplugin.hooks:config_loaded',
        #           'execution_start = myplugin.hooks:execution_start',
        #           'before_modules = myplugin.hooks:before_modules',
        #           'after_modules = myplugin.hooks:after_modules',
        #           'before_report_generation = myplugin.hooks:before_report_generation',
        #           'execution_finish = myplugin.hooks:execution_finish',
        #       ]
    },
    classifiers=[
        "Development Status :: 5 - Production/Stable",
        "Environment :: Console",
        "Environment :: Web Environment",
        "Intended Audience :: Science/Research",
        "License :: OSI Approved :: GNU General Public License v3 (GPLv3)",
        "Natural Language :: English",
        "Operating System :: MacOS :: MacOS X",
        "Operating System :: POSIX",
        "Operating System :: Unix",
        "Programming Language :: Python",
        "Programming Language :: JavaScript",
        "Topic :: Scientific/Engineering",
        "Topic :: Scientific/Engineering :: Bio-Informatics",
        "Topic :: Scientific/Engineering :: Visualization",
    ],
)

print(
    """
--------------------------------
 MultiQC installation complete!
--------------------------------
For help in running MultiQC, please see the documentation available
at http://multiqc.info or run: multiqc --help
"""
)<|MERGE_RESOLUTION|>--- conflicted
+++ resolved
@@ -102,11 +102,8 @@
             "bowtie1 = multiqc.modules.bowtie1:MultiqcModule",
             "bowtie2 = multiqc.modules.bowtie2:MultiqcModule",
             "busco = multiqc.modules.busco:MultiqcModule",
-<<<<<<< HEAD
+            "bustools = multiqc.modules.bustools:MultiqcModule",
             "ccs = multiqc.modules.ccs:MultiqcModule",
-=======
-            "bustools = multiqc.modules.bustools:MultiqcModule",
->>>>>>> 696c1ce8
             "clipandmerge = multiqc.modules.clipandmerge:MultiqcModule",
             "clusterflow = multiqc.modules.clusterflow:MultiqcModule",
             "conpair = multiqc.modules.conpair:MultiqcModule",
