#!/usr/bin/env python
"""
MultiQC is a tool to aggregate bioinformatics results across many samples into a single report. It is written in Python and contains modules for a large number of common bioinformatics tools.

You can install MultiQC from PyPI as follows::

    pip install multiqc

Then it's just a case of going to your analysis directory and running the script::

    multiqc .

MultiQC will scan the specified directory (:code:`'.'` is the current dir) and produce a report detailing whatever it finds.

The report is created in :code:`multiqc_report.html` by default. Tab-delimited data files are created in :code:`multiqc_data/` to give easy access for downstream processing.

For more detailed instructions, run :code:`multiqc -h`

See the MultiQC website for documentation and tutorial videos: http://multiqc.info

MultiQC was written by Phil Ewels (http://phil.ewels.co.uk) at Seqera Labs (https://seqera.io/), originally at SciLifeLab Sweden (http://www.scilifelab.se)
"""

from setuptools import find_packages, setup

version = "1.20dev"
dl_version = "main" if "dev" in version else f"v{version}"

print(
    f"""-----------------------------------
 Installing MultiQC version {version}
-----------------------------------

"""
)

setup(
    name="multiqc",
    version=version,
    author="Phil Ewels",
    author_email="phil.ewels@seqera.io",
    description="Create aggregate bioinformatics analysis reports across many samples and tools",
    long_description=__doc__,
    keywords=["bioinformatics", "biology", "sequencing", "NGS", "next generation sequencing", "quality control"],
    url="http://multiqc.info",
    download_url=f"https://github.com/MultiQC/MultiQC/tarball/{dl_version}",
    license="GPLv3",
    packages=find_packages(),
    include_package_data=True,
    zip_safe=False,
    install_requires=[
        "matplotlib>=2.1.1",
        "networkx>=2.5.1",
        "numpy",
        "click",
        "coloredlogs",
        "future>0.14.0",
        "jinja2>=3.0.0",
        "markdown",
        "packaging",
        "pyyaml>=4",
        "requests",
        "rich>=10",
        "rich-click",
        "spectra>=0.0.10",
        "importlib-metadata",
        "humanize",
        "pyaml-env",
    ],
    entry_points={
        "console_scripts": [
            "multiqc=multiqc.__main__:run_multiqc",
        ],
        "multiqc.modules.v1": [
            "adapterRemoval = multiqc.modules.adapterRemoval:MultiqcModule",
            "afterqc = multiqc.modules.afterqc:MultiqcModule",
            "anglerfish = multiqc.modules.anglerfish:MultiqcModule",
            "bakta = multiqc.modules.bakta:MultiqcModule",
            "bamtools = multiqc.modules.bamtools:MultiqcModule",
            "bbduk = multiqc.modules.bbduk:MultiqcModule",
            "bbmap = multiqc.modules.bbmap:MultiqcModule",
            "bcftools = multiqc.modules.bcftools:MultiqcModule",
            "bcl2fastq = multiqc.modules.bcl2fastq:MultiqcModule",
            "bclconvert = multiqc.modules.bclconvert:MultiqcModule",
            "biobambam2 = multiqc.modules.biobambam2:MultiqcModule",
            "biobloomtools = multiqc.modules.biobloomtools:MultiqcModule",
            "biscuit = multiqc.modules.biscuit:MultiqcModule",
            "bismark = multiqc.modules.bismark:MultiqcModule",
            "bowtie1 = multiqc.modules.bowtie1:MultiqcModule",
            "bowtie2 = multiqc.modules.bowtie2:MultiqcModule",
            "bracken = multiqc.modules.bracken:MultiqcModule",
            "busco = multiqc.modules.busco:MultiqcModule",
            "bustools = multiqc.modules.bustools:MultiqcModule",
            "ccs = multiqc.modules.ccs:MultiqcModule",
            "cellranger = multiqc.modules.cellranger:MultiqcModule",
            "checkqc = multiqc.modules.checkqc:MultiqcModule",
            "clipandmerge = multiqc.modules.clipandmerge:MultiqcModule",
            "clusterflow = multiqc.modules.clusterflow:MultiqcModule",
            "conpair = multiqc.modules.conpair:MultiqcModule",
            "custom_content = multiqc.modules.custom_content:custom_module_classes",  # special case
            "cutadapt = multiqc.modules.cutadapt:MultiqcModule",
            "damageprofiler = multiqc.modules.damageprofiler:MultiqcModule",
            "dedup = multiqc.modules.dedup:MultiqcModule",
            "deeptools = multiqc.modules.deeptools:MultiqcModule",
            "diamond = multiqc.modules.diamond:MultiqcModule",
            "disambiguate = multiqc.modules.disambiguate:MultiqcModule",
            "dragen = multiqc.modules.dragen:MultiqcModule",
            "dragen_fastqc = multiqc.modules.dragen_fastqc:MultiqcModule",
            "eigenstratdatabasetools = multiqc.modules.eigenstratdatabasetools:MultiqcModule",
            "fastp = multiqc.modules.fastp:MultiqcModule",
            "fastq_screen = multiqc.modules.fastq_screen:MultiqcModule",
            "fastqc = multiqc.modules.fastqc:MultiqcModule",
            "featureCounts = multiqc.modules.featureCounts:MultiqcModule",
            "fgbio = multiqc.modules.fgbio:MultiqcModule",
            "flash = multiqc.modules.flash:MultiqcModule",
            "flexbar = multiqc.modules.flexbar:MultiqcModule",
            "filtlong = multiqc.modules.filtlong:MultiqcModule",
            "freyja = multiqc.modules.freyja:MultiqcModule",
            "gffcompare = multiqc.modules.gffcompare:MultiqcModule",
            "gatk = multiqc.modules.gatk:MultiqcModule",
            "goleft_indexcov = multiqc.modules.goleft_indexcov:MultiqcModule",
            "gopeaks = multiqc.modules.gopeaks:MultiqcModule",
            "happy = multiqc.modules.happy:MultiqcModule",
            "hicexplorer = multiqc.modules.hicexplorer:MultiqcModule",
            "hicpro = multiqc.modules.hicpro:MultiqcModule",
            "hicup = multiqc.modules.hicup:MultiqcModule",
            "hifiasm = multiqc.modules.hifiasm:MultiqcModule",
            "hisat2 = multiqc.modules.hisat2:MultiqcModule",
            "homer = multiqc.modules.homer:MultiqcModule",
            "hops = multiqc.modules.hops:MultiqcModule",
            "htseq = multiqc.modules.htseq:MultiqcModule",
            "humid = multiqc.modules.humid:MultiqcModule",
            "interop = multiqc.modules.interop:MultiqcModule",
            "ivar = multiqc.modules.ivar:MultiqcModule",
            "jcvi = multiqc.modules.jcvi:MultiqcModule",
            "jellyfish = multiqc.modules.jellyfish:MultiqcModule",
            "kaiju = multiqc.modules.kaiju:MultiqcModule",
            "kallisto = multiqc.modules.kallisto:MultiqcModule",
            "kat = multiqc.modules.kat:MultiqcModule",
            "kraken = multiqc.modules.kraken:MultiqcModule",
            "leehom = multiqc.modules.leehom:MultiqcModule",
            "librarian = multiqc.modules.librarian:MultiqcModule",
            "lima = multiqc.modules.lima:MultiqcModule",
            "longranger = multiqc.modules.longranger:MultiqcModule",
            "macs2 = multiqc.modules.macs2:MultiqcModule",
            "malt = multiqc.modules.malt:MultiqcModule",
            "mapdamage = multiqc.modules.mapdamage:MultiqcModule",
            "methylQA = multiqc.modules.methylQA:MultiqcModule",
            "minionqc = multiqc.modules.minionqc:MultiqcModule",
            "mirtop = multiqc.modules.mirtop:MultiqcModule",
            "mirtrace = multiqc.modules.mirtrace:MultiqcModule",
            "mosdepth = multiqc.modules.mosdepth:MultiqcModule",
            "motus = multiqc.modules.motus:MultiqcModule",
            "mtnucratio = multiqc.modules.mtnucratio:MultiqcModule",
            "multivcfanalyzer = multiqc.modules.multivcfanalyzer:MultiqcModule",
            "nanostat = multiqc.modules.nanostat:MultiqcModule",
            "nextclade = multiqc.modules.nextclade:MultiqcModule",
            "ngsderive = multiqc.modules.ngsderive:MultiqcModule",
            "odgi = multiqc.modules.odgi:MultiqcModule",
            "optitype = multiqc.modules.optitype:MultiqcModule",
            "pangolin = multiqc.modules.pangolin:MultiqcModule",
            "pbmarkdup = multiqc.modules.pbmarkdup:MultiqcModule",
            "peddy = multiqc.modules.peddy:MultiqcModule",
            "phantompeakqualtools = multiqc.modules.phantompeakqualtools:MultiqcModule",
            "picard = multiqc.modules.picard:MultiqcModule",
            "porechop = multiqc.modules.porechop:MultiqcModule",
            "preseq = multiqc.modules.preseq:MultiqcModule",
            "prinseqplusplus = multiqc.modules.prinseqplusplus:MultiqcModule",
            "prokka = multiqc.modules.prokka:MultiqcModule",
            "purple = multiqc.modules.purple:MultiqcModule",
            "pychopper = multiqc.modules.pychopper:MultiqcModule",
            "pycoqc = multiqc.modules.pycoqc:MultiqcModule",
            "qc3C = multiqc.modules.qc3C:MultiqcModule",
            "qorts = multiqc.modules.qorts:MultiqcModule",
            "qualimap = multiqc.modules.qualimap:MultiqcModule",
            "quast = multiqc.modules.quast:MultiqcModule",
            "rna_seqc = multiqc.modules.rna_seqc:MultiqcModule",
            "rockhopper = multiqc.modules.rockhopper:MultiqcModule",
            "rsem = multiqc.modules.rsem:MultiqcModule",
            "rseqc = multiqc.modules.rseqc:MultiqcModule",
            "seqera_cli = multiqc.modules.seqera_cli:MultiqcModule",
            "salmon = multiqc.modules.salmon:MultiqcModule",
            "sambamba = multiqc.modules.sambamba:MultiqcModule",
            "samblaster = multiqc.modules.samblaster:MultiqcModule",
            "samtools = multiqc.modules.samtools:MultiqcModule",
            "sargasso = multiqc.modules.sargasso:MultiqcModule",
            "seqyclean = multiqc.modules.seqyclean:MultiqcModule",
            "sexdeterrmine = multiqc.modules.sexdeterrmine:MultiqcModule",
            "sickle = multiqc.modules.sickle:MultiqcModule",
            "skewer = multiqc.modules.skewer:MultiqcModule",
            "slamdunk = multiqc.modules.slamdunk:MultiqcModule",
            "snippy = multiqc.modules.snippy:MultiqcModule",
            "snpeff = multiqc.modules.snpeff:MultiqcModule",
            "snpsplit = multiqc.modules.snpsplit:MultiqcModule",
            "somalier = multiqc.modules.somalier:MultiqcModule",
            "sortmerna = multiqc.modules.sortmerna:MultiqcModule",
            "sourmash = multiqc.modules.sourmash:MultiqcModule",
            "stacks = multiqc.modules.stacks:MultiqcModule",
            "star = multiqc.modules.star:MultiqcModule",
            "supernova = multiqc.modules.supernova:MultiqcModule",
            "theta2 = multiqc.modules.theta2:MultiqcModule",
            "tophat = multiqc.modules.tophat:MultiqcModule",
            "trimmomatic = multiqc.modules.trimmomatic:MultiqcModule",
            "truvari = multiqc.modules.truvari:MultiqcModule",
            "umitools = multiqc.modules.umitools:MultiqcModule",
            "varscan2 = multiqc.modules.varscan2:MultiqcModule",
            "vcftools = multiqc.modules.vcftools:MultiqcModule",
            "vep = multiqc.modules.vep:MultiqcModule",
            "verifybamid = multiqc.modules.verifybamid:MultiqcModule",
            "whatshap = multiqc.modules.whatshap:MultiqcModule",
            "xenome = multiqc.modules.xenome:MultiqcModule",
<<<<<<< HEAD
            "jax_trimmer = multiqc.modules.jax_trimmer:MultiqcModule",
            "primerclip = multiqc.modules.primerclip:MultiqcModule",
            "coverage_metrics = multiqc.modules.coverage_metrics:MultiqcModule",
=======
            "xengsort = multiqc.modules.xengsort:MultiqcModule",
>>>>>>> 56754a5e
        ],
        "multiqc.templates.v1": [
            "default = multiqc.templates.default",
            "default_dev = multiqc.templates.default_dev",
            "sections = multiqc.templates.sections",
            "simple = multiqc.templates.simple",
            "gathered = multiqc.templates.gathered",
            "geo = multiqc.templates.geo",
        ],
        ## See https://multiqc.info/docs/#multiqc-plugins for documentation
        # 'multiqc.cli_options.v1': [
        #     'my-new-option = myplugin.cli:new_option'
        # ],
        # 'multiqc.hooks.v1': [
        #     'before_config = myplugin.hooks:before_config',
        #     'config_loaded = myplugin.hooks:config_loaded',
        #     'execution_start = myplugin.hooks:execution_start',
        #     'before_modules = myplugin.hooks:before_modules',
        #     'after_modules = myplugin.hooks:after_modules',
        #     'before_report_generation = myplugin.hooks:before_report_generation',
        #     'execution_finish = myplugin.hooks:execution_finish',
        # ]
    },
    classifiers=[
        "Development Status :: 5 - Production/Stable",
        "Environment :: Console",
        "Environment :: Web Environment",
        "Intended Audience :: Science/Research",
        "License :: OSI Approved :: GNU General Public License v3 (GPLv3)",
        "Natural Language :: English",
        "Operating System :: MacOS :: MacOS X",
        "Operating System :: POSIX",
        "Operating System :: Unix",
        "Programming Language :: Python",
        "Programming Language :: JavaScript",
        "Topic :: Scientific/Engineering",
        "Topic :: Scientific/Engineering :: Bio-Informatics",
        "Topic :: Scientific/Engineering :: Visualization",
    ],
)

print(
    """
--------------------------------
 MultiQC installation complete!
--------------------------------
For help in running MultiQC, please see the documentation available
at http://multiqc.info or run: multiqc --help
"""
)<|MERGE_RESOLUTION|>--- conflicted
+++ resolved
@@ -209,13 +209,10 @@
             "verifybamid = multiqc.modules.verifybamid:MultiqcModule",
             "whatshap = multiqc.modules.whatshap:MultiqcModule",
             "xenome = multiqc.modules.xenome:MultiqcModule",
-<<<<<<< HEAD
             "jax_trimmer = multiqc.modules.jax_trimmer:MultiqcModule",
             "primerclip = multiqc.modules.primerclip:MultiqcModule",
             "coverage_metrics = multiqc.modules.coverage_metrics:MultiqcModule",
-=======
             "xengsort = multiqc.modules.xengsort:MultiqcModule",
->>>>>>> 56754a5e
         ],
         "multiqc.templates.v1": [
             "default = multiqc.templates.default",
