--- conflicted
+++ resolved
@@ -90,13 +90,10 @@
   - Fix issue properly parsing multiple samples within a single Rockhopper summary file
 - **Salmon**
   - Only try to generate a plot for fragment length if the data was found.
-<<<<<<< HEAD
 - **Kraken2**
   - Add distinct minimizer heatmap for KrakenUniq style duplication information ([#1333](https://github.com/ewels/MultiQC/pull/1380))
-=======
 - **verifyBamID**
   - Fix `CHIP` value detection ([#1316](https://github.com/ewels/MultiQC/pull/1316)).
->>>>>>> 2e0051dc
 
 #### New Custom Content features
 
