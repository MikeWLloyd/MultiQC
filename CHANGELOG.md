# MultiQC Version History

## MultiQC v1.10dev

### Major change: Code linting

This is a big change for MultiQC developers. I have added automated code formatting and code linting
(style checks) to MultiQC. Specifically, MultiQC now uses three main tools:

- [Black](https://github.com/psf/black) - Python Code
- [Prettier](https://prettier.io/) - Everything else (almost)
- [markdownlint-cli](https://github.com/igorshubovych/markdownlint-cli) - Stricter markdown rules

**All developers must run these tools when submitting changes via Pull-Requests!**
Automated CI tests now run with GitHub actions to check that all files pass the above tests.
If any files do not, that test will fail giving a red :x: next to the pull request.

For further information, please see the [documentation](https://multiqc.info/docs/#coding-with-multiqc).

### MultiQC updates

#### New MultiQC Features

- `--sample-filters` now also accepts `show_re` and `hide_re` in addition to `show` and `hide`. The `_re` options use regex, while the "normal" options use globbing.
- MultiQC config files now work with `.yml` file extension as well as `.yaml`
  - `.yaml` will take preference if both found.
- Section comments can now also be added for _General Statistics_
  - `section_comments: { general_stats: "My comment" }`
- New table header config option `bgcols` allows background colours for table cells with categorical data.
- New table header config options `cond_formatting_rules` and `cond_formatting_colours`
  - Comparable functionality to user config options `table_cond_formatting_rules` and `table_cond_formatting_colours`,
    allowes module developers to format table cell values as labels.
- New CI test looks for git merge markers in files

#### New Modules

- [**HOPS**](https://www.github.com/rhubler/HOPS)
  - Post-alignment ancient DNA analysis tool for MALT
- [**ngsderive**](https://github.com/stjudecloud/ngsderive)
  - Forensic analysis tool useful in backwards computing information from next-generation sequencing data.
- [**PURPLE**](https://github.com/hartwigmedical/hmftools/tree/master/purity-ploidy-estimator)
  - A purity, ploidy and copy number estimator for whole genome tumor data
- [**Pychopper**](https://github.com/nanoporetech/pychopper)
  - Identify, orient and trim full length Nanopore cDNA reads
- [**qc3C**](https://github.com/cerebis/qc3C)
  - Reference-free QC of Hi-C sequencing data
- [**Sentieon**](https://www.sentieon.com/products/)
  - Submodules added to catch Picard-based QC metrics files

#### Module updates

- **DRAGEN**
  - Fix issue where missing out fields could crash the module ([#1223](https://github.com/ewels/MultiQC/issues/1223))
  - Added support for whole-exome / targetted data ([#1290](https://github.com/ewels/MultiQC/issues/1290))
- **featureCounts**
  - Add support for output from [Rsubread](https://bioconductor.org/packages/release/bioc/html/Rsubread.html) ([#1022](https://github.com/ewels/MultiQC/issues/1022))
- **fgbio**
  - Fix `ErrorRateByReadPosition` to calculate `ymax` not just on the overall `error_rate`, but also specific base errors (ex. `a_to_c_error_rate`, `a_to_g_error_rate`, ...). ([#1215](https://github.com/ewels/MultiQC/pull/1251))
  - Fix `ErrorRateByReadPosition` plotted line names to no longer concatenate multiple read identifiers and no longer have off-by-one read numbering (ex. `Sample1_R2_R3` -> `Sample1_R2`) ([#[1304](https://github.com/ewels/MultiQC/pull/1304))
- **GATK**
  - Add support for the creation of a "Reported vs Empirical Quality" graph to the Base Recalibration module.
- **hap.py**
  - Updated module to plot both SNP and INDEL stats ([#1241](https://github.com/ewels/MultiQC/issues/1241))
- **Kaiju**
  - Fixed bug affecting inputs with taxa levels other than Phylum ([#1217](https://github.com/ewels/MultiQC/issues/1217))
  - Rework barplot, add top 5 taxons ([#1219](https://github.com/ewels/MultiQC/issues/1219))
- **MALT**
  - Fix y-axis labelling in bargraphs
- **mosdepth**
  - Enable prepending of directory to sample names
  - Display contig names in _Coverage per contig_ plot tooltip
- **Picard**
  - Fix `HsMetrics` bait percentage columns ([#1212](https://github.com/ewels/MultiQC/issues/1212))
- **PycoQC**
  - Log10 x-axis for _Read Length_ plot ([#1214](https://github.com/ewels/MultiQC/issues/1214))
- **Rockhopper**
  - Fix issue with parsing genome names in Rockhopper summary files ([#1333](https://github.com/ewels/MultiQC/issues/1333))
  - Fix issue properly parsing multiple samples within a single Rockhopper summary file
- **Salmon**
  - Only try to generate a plot for fragment length if the data was found.

#### New Custom Content features

- General Stats custom content now gives a log message
- If `id` is not set in `JSON` or `YAML` files, it defaults to the sample name instead of just `custom_content`
- Data from `JSON` or `YAML` now has `data` keys (sample names) run through the `clean_s_name()` function to apply sample name cleanup
- Fixed minor bug which caused custom content YAML files with a string `data` type to not be parsed

#### Bug Fixes

<<<<<<< HEAD
* **Kraken** 
    * Fix `ZeroDivisionError`
      ([#1276](https://github.com/ewels/MultiQC/issues/1276)).

=======
- Disable preservation of timestamps / modes when copying temp report files, to help issues with network shares ([#1333](https://github.com/ewels/MultiQC/issues/1333))
>>>>>>> 39bb9fb2

## [MultiQC v1.9](https://github.com/ewels/MultiQC/releases/tag/v1.9) - 2020-05-30

#### Dropped official support for Python 2

Python 2 had its [official sunset date](https://www.python.org/doc/sunset-python-2/)
on January 1st 2020, meaning that it will no longer be developed by the Python community.
Part of the [python.org statement](https://www.python.org/doc/sunset-python-2/) reads:

> That means that we will not improve it anymore after that day,
> even if someone finds a security problem in it.
> You should upgrade to Python 3 as soon as you can.

[Very many Python packages no longer support Python 2](https://python3statement.org/)
and it whilst the MultiQC code is currently compatible with both Python 2 and Python 3,
it is increasingly difficult to maintain compatibility with the dependency packages it
uses, such as MatPlotLib, numpy and more.

As of MultiQC version 1.9, **Python 2 is no longer officially supported**.
Automatic CI tests will no longer run with Python 2 and Python 2 specific workarounds
are no longer guaranteed.

Whilst it may be possible to continue using MultiQC with Python 2 for a short time by
pinning dependencies, MultiQC compatibility for Python 2 will now slowly drift and start
to break. If you haven't already, **you need to switch to Python 3 now**.

#### New MultiQC Features

- Now using [GitHub Actions](https://github.com/features/actions) for all CI testing
  - Dropped Travis and AppVeyor, everything is now just on GitHub
  - Still testing on both Linux and Windows, with multiple versions of Python
  - CI tests should now run automatically for anyone who forks the MultiQC repository
- Linting with `--lint` now checks line graphs as well as bar graphs
- New `gathered` template with no tool name sections ([#1119](https://github.com/ewels/MultiQC/issues/1119))
- Added `--sample-filters` option to add _show_/_hide_ buttons at the top of the report ([#1125](https://github.com/ewels/MultiQC/issues/1125))
  - Buttons control the report toolbox Show/Hide tool, filtering your samples
  - Allows reports to be pre-configured based on a supplied list of sample names at report-generation time.
- Line graphs can now have `Log10` buttons (same functionality as bar graphs)
- Importing and running `multiqc` in a script is now a _little_ Better
  - `multiqc.run` now returns the `report` and `config` as well as the exit code. This means that you can explore the MultiQC run time a little in the Python environment.
  - Much more refactoring is needed to make MultiQC as useful in Python scripts as it could be. Watch this space.
- If a custom module `anchor` is set using `module_order`, it's now used a bit more:
  - Prefixed to module _section_ IDs
  - Appended to files saved in `multiqc_data`
  - Should help to prevent duplicates requiring `-1` suffixes when running a module multiple times
- New heatmap plot config options `xcats_samples` and `ycats_samples`
  - If set to `False`, the report toolbox options (_highlight_, _rename_, _show/hide_) do not affect that axis.
  - Means that the _Show only matching samples_ report toolbox option works on FastQC Status Checks, for example ([#1172](https://github.com/ewels/MultiQC/issues/1172))
- Report header time and analysis paths can now be hidden
  - New config options `show_analysis_paths` and `show_analysis_time` ([#1113](https://github.com/ewels/MultiQC/issues/1113))
- New search pattern key `skip: true` to skip specific searches when modules look for a lot of different files (eg. Picard).
- New `--profile-runtime` command line option (`config.profile_runtime`) to give analysis of how long the report takes to be generated
  - Plots of the file search results and durations are added to the end of the MultiQC report as a special module called _Run Time_
  - A summary of the time taken for the major stages of MultiQC execution are printed to the command line log.
- New table config option `only_defined_headers`
  - Defaults to `true`, set to `false` to also show any data columns that are not defined as headers
  - Useful as allows table-wide defaults to be set with column-specific overrides
- New `module` key allowed for `config.extra_fn_clean_exts` and `config.fn_clean_exts`
  - Means you can limit the action of a sample name cleaning pattern to specific MultiQC modules ([#905](https://github.com/ewels/MultiQC/issues/905))

#### New Custom Content features

- Improve support for HTML files - now just end your HTML filename with `_mqc.html`
  - Native handling of HTML snippets as files, no MultiQC config or YAML file required.
  - Also with embedded custom content configuration at the start of the file as a HTML comment.
- Add ability to group custom-content files into report sections
  - Use the new `parent_id`, `parent_name` and `parent_description` config keys to group content together like a regular module ([#1008](https://github.com/ewels/MultiQC/issues/1008))
- Custom Content files can now be configured using `custom_data`, without giving search patterns or data
  - Allows you to set descriptions and nicer titles for images and other 'blunt' data types in reports ([#1026](https://github.com/ewels/MultiQC/issues/1026))
  - Allows configuration of custom content separately from files themselves (`tsv`, `csv`, `txt` formats) ([#1205](https://github.com/ewels/MultiQC/issues/1205))

#### New Modules

- [**DRAGEN**](https://www.illumina.com/products/by-type/informatics-products/dragen-bio-it-platform.html)
  - Illumina Bio-IT Platform that uses FPGA for secondary NGS analysis
- [**iVar**](https://github.com/andersen-lab/ivar)
  - Added support for iVar: a computational package that contains functions broadly useful for viral amplicon-based sequencing.
- [**Kaiju**](http://kaiju.binf.ku.dk/)
  - Fast and sensitive taxonomic classification for metagenomics
- [**Kraken**](https://ccb.jhu.edu/software/kraken2/)
  - K-mer matching tool for taxonomic classification. Module plots bargraph of counts for top-5 hits across each taxa rank. General stats summary.
- [**MALT**](https://uni-tuebingen.de/fakultaeten/mathematisch-naturwissenschaftliche-fakultaet/fachbereiche/informatik/lehrstuehle/algorithms-in-bioinformatics/software/malt/)
  - Megan Alignment Tool: Metagenomics alignment tool.
- [**miRTop**](https://github.com/miRTop/mirtop)
  - Command line tool to annotate miRNAs with a standard mirna/isomir naming (mirGFF3)
  - Module started by [@oneillkza](https://github.com/oneillkza/) and completed by [@FlorianThibord](https://github.com/FlorianThibord/)
- [**MultiVCFAnalyzer**](https://github.com/alexherbig/multivcfanalyzer)
  - Combining multiple VCF files into one coherent report and format for downstream analysis.
- **Picard** - new submodules for `QualityByCycleMetrics`, `QualityScoreDistributionMetrics` & `QualityYieldMetrics`
  - See [#1116](https://github.com/ewels/MultiQC/issues/1114)
- [**Rockhopper**](https://cs.wellesley.edu/~btjaden/Rockhopper/)
  - RNA-seq tool for bacteria, includes bar plot showing where features map.
- [**Sickle**](https://github.com/najoshi/sickle)
  - A windowed adaptive trimming tool for FASTQ files using quality
- [**Somalier**](https://github.com/brentp/somalier)
  - Relatedness checking and QC for BAM/CRAM/VCF for cancer, DNA, BS-Seq, exome, etc.
- [**VarScan2**](https://github.com/dkoboldt/varscan)
  - Variant calling and somatic mutation/CNV detection for next-generation sequencing data

#### Module updates

- **BISCUIT**
  - Major rewrite to work with new BISCUIT QC script (BISCUIT `v0.3.16+`)
    - This change breaks backwards-compatability with previous BISCUIT versions. If you are unable to upgrade BISCUIT, please use MultiQC v1.8.
  - Fixed error when missing data in log files ([#1101](https://github.com/ewels/MultiQC/issues/1101))
- **bcl2fastq**
  - Samples with multiple library preps (i.e barcodes) will now be handled correctly ([#1094](https://github.com/ewels/MultiQC/issues/1094))
- **BUSCO**
  - Updated log search pattern to match new format in v4 with auto-lineage detection option ([#1163](https://github.com/ewels/MultiQC/issues/1163))
- **Cutadapt**
  - New bar plot showing the proportion of reads filtered out for different criteria (eg. _too short_, _too many Ns_) ([#1198](https://github.com/ewels/MultiQC/issues/1198))
- **DamageProfiler**
  - Removes redundant typo in init name. This makes referring to the module's column consistent with other modules when customising general stats table.
- **DeDup**
  - Updates plots to make compatible with 0.12.6
  - Fixes reporting errors - barplot total represents _mapped_ reads, not total reads in BAM file
  - New: Adds 'Post-DeDup Mapped Reads' column to general stats table.
- **FastQC**
  - Fixed tooltip text in _Sequence Duplication Levels_ plot ([#1092](https://github.com/ewels/MultiQC/issues/1092))
  - Handle edge-case where a FastQC report was for an empty file with 0 reads ([#1129](https://github.com/ewels/MultiQC/issues/1129))
- **FastQ Screen**
  - Don't skip plotting `% No Hits` even if it's `0%` ([#1126](https://github.com/ewels/MultiQC/issues/1126))
  - Refactor parsing code. Avoids error with `-0.00 %Unmapped` ([#1126](https://github.com/ewels/MultiQC/issues/1126))
  - New plot for _Bisulfite Reads_, if data is present
  - Categories in main plot are now sorted by the total read count and hidden if 0 across all samples
- **fgbio**
  - New: Plot error rate by read position from `ErrorRateByReadPosition`
  - GroupReadsByUmi plot can now be toggled to show relative percents ([#1147](https://github.com/ewels/MultiQC/pull/1147))
- **FLASh**
  - Logs not reporting innie and outine uncombined pairs now plot combined pairs instead ([#1173](https://github.com/ewels/MultiQC/issues/1173))
- **GATK**
  - Made parsing for VariantEval more tolerant, so that it will work with output from the tool when run in different modes ([#1158](https://github.com/ewels/MultiQC/issues/1158))
- **MTNucRatioCalculator**
  - Fixed misleading value suffix in general stats table
- **Picard MarkDuplicates**
  - **Major change** - previously, if multiple libraries (read-groups) were found then only the first would be used and all others ignored. Now, values from all libraries are merged and `PERCENT_DUPLICATION` and `ESTIMATED_LIBRARY_SIZE` are recalculated. Libraries can be kept as separate samples with a new MultiQC configuration option - `picard_config: markdups_merge_multiple_libraries: False`
  - **Major change** - Updated `MarkDuplicates` bar plot to double the read-pair counts, so that the numbers stack correctly. ([#1142](https://github.com/ewels/MultiQC/issues/1142))
- **Picard HsMetrics**
  - Updated large table to use columns specified in the MultiQC config. See [docs](https://multiqc.info/docs/#hsmetrics). ([#831](https://github.com/ewels/MultiQC/issues/831))
- **Picard WgsMetrics**
  - Updated parsing code to recognise new java class string ([#1114](https://github.com/ewels/MultiQC/issues/1114))
- **QualiMap**
  - Fixed QualiMap mean coverage calculation [#1082](https://github.com/ewels/MultiQC/issues/1082), [#1077](https://github.com/ewels/MultiQC/issues/1082)
- **RSeqC**
  - Support added for output from `geneBodyCoverage2.py` script ([#844](https://github.com/ewels/MultiQC/issues/844))
  - Single sample view in the _"Junction saturation"_ plot now works with the toolbox properly _(rename, hide, highlight)_ ([#1133](https://github.com/ewels/MultiQC/issues/1133))
- **RNASeQC2**
  - Updated to handle the parsing metric files from the [newer rewrite of RNA-SeqQC](https://github.com/broadinstitute/rnaseqc).
- **Samblaster**
  - Improved parsing to handle variable whitespace ([#1176](https://github.com/ewels/MultiQC/issues/1176))
- **Samtools**
  - Removes hardcoding of general stats column names. This allows column names to indicate when a module has been run twice ([https://github.com/ewels/MultiQC/issues/1076](https://github.com/ewels/MultiQC/issues/1076)).
  - Added an observed over expected read count plot for `idxstats` ([#1118](https://github.com/ewels/MultiQC/issues/1118))
  - Added additional (by default hidden) column for `flagstat` that displays number total number of reads in a bam
- **sortmerna**
  - Fix the bug for the latest sortmerna version 4.2.0 ([#1121](https://github.com/ewels/MultiQC/issues/1121))
- **sexdeterrmine**
  - Added a scatter plot of relative X- vs Y-coverage to the generated report.
- **VerifyBAMID**
  - Allow files with column header `FREEMIX(alpha)` ([#1112](https://github.com/ewels/MultiQC/issues/1112))

#### Bug Fixes

- Added a new test to check that modules work correctly with `--ignore-samples`. A lot of them didn't:
  - `Mosdepth`, `conpair`, `Qualimap BamQC`, `RNA-SeQC`, `GATK BaseRecalibrator`, `SNPsplit`, `SeqyClean`, `Jellyfish`, `hap.py`, `HOMER`, `BBMap`, `DeepTools`, `HiCExplorer`, `pycoQC`, `interop`
  - These modules have now all been fixed and `--ignore-samples` should work as you expect for whatever data you have.
- Removed use of `shutil.copy` to avoid problems with working on multiple filesystems ([#1130](https://github.com/ewels/MultiQC/issues/1130))
- Made folder naming behaviour of `multiqc_plots` consistent with `multiqc_data`
  - Incremental numeric suffixes now added if folder already exists
  - Plots folder properly renamed if using `-n`/`--filename`
- Heatmap plotting function is now compatible with MultiQC toolbox `hide` and `highlight` ([#1136](https://github.com/ewels/MultiQC/issues/1136))
- Plot config `logswitch_active` now works as advertised
- When running MultiQC modules several times, multiple data files are now created instead of overwriting one another ([#1175](https://github.com/ewels/MultiQC/issues/1175))
- Fixed minor bug where tables could report negative numbers of columns in their header text
- Fixed bug where numeric custom content sample names could trigger a `TypeError` ([#1091](https://github.com/ewels/MultiQC/issues/1091))
- Fixed custom content bug HTML data in a config file would trigger a `ValueError` ([#1071](https://github.com/ewels/MultiQC/issues/1071))
- Replaced deprecated 'warn()' with 'warning()' of the logging module
- Custom content now supports `section_extra` config key to add custom HTML after description.
- Barplots with `ymax` set now ignore this when you click the _Percentages_ tab.

## [MultiQC v1.8](https://github.com/ewels/MultiQC/releases/tag/v1.8) - 2019-11-20

#### New Modules

- [**fgbio**](http://fulcrumgenomics.github.io/fgbio/)
  - Process family size count hist data from `GroupReadsByUmi`
- [**biobambam2**](https://github.com/gt1/biobambam2)
  - Added submodule for `bamsormadup` tool
  - Totally cheating - it uses Picard MarkDuplicates but with a custom search pattern and naming
- [**SeqyClean**](https://github.com/ibest/seqyclean)
  - Adds analysis for seqyclean files
- [**mtnucratio**](https://github.com/apeltzer/MTNucRatioCalculator)
  - Added little helper tool to compute mt to nuclear ratios for NGS data.
- [**mosdepth**](https://github.com/brentp/mosdepth)
  - fast BAM/CRAM depth calculation for WGS, exome, or targeted sequencing
- [**SexDetErrmine**](https://github.com/TCLamnidis/Sex.DetERRmine)
  - Relative coverage and error rate of X and Y chromosomes
- [**SNPsplit**](https://github.com/FelixKrueger/SNPsplit)
  - Allele-specific alignment sorting

#### Module updates

- **bcl2fastq**
  - Added handling of demultiplexing of more than 2 reads
  - Allow bcl2fastq to parse undetermined barcode information in situations when lane indexes do not start at 1
- **BBMap**
  - Support for scafstats output marked as not yet implemented in docs
- **DeDup**
  - Added handling clusterfactor and JSON logfiles
- **damageprofiler**
  - Added writing metrics to data output file.
- **DeepTools**
  - Fixed Python3 bug with int() conversion ([#1057](https://github.com/ewels/MultiQC/issues/1057))
  - Handle varied TES boundary labels in plotProfile ([#1011](https://github.com/ewels/MultiQC/issues/1011))
  - Fixed bug that prevented running on only plotProfile files when no other deepTools files found.
- **fastp**
  - Fix faulty column handling for the _after filtering_ Q30 rate ([#936](https://github.com/ewels/MultiQC/issues/936))
- **FastQC**
  - When including a FastQC section multiple times in one report, the Per Base Sequence Content heatmaps now behave as you would expect.
  - Added heatmap showing FastQC status checks for every section report across all samples
  - Made sequence content individual plots work after samples have been renamed ([#777](https://github.com/ewels/MultiQC/issues/777))
  - Highlighting samples from status - respect chosen highlight colour in the toolbox ([#742](https://github.com/ewels/MultiQC/issues/742))
- **FastQ Screen**
  - When including a FastQ Screen section multiple times in one report, the plots now behave as you would expect.
  - Fixed MultiQC linting errors
- **fgbio**
  - Support the new output format of `ErrorRateByReadPosition` first introduced in version `1.3.0`, as well as the old output format.
- **GATK**
  - Refactored BaseRecalibrator code to be more consistent with MultiQC Python style
  - Handle zero count errors in BaseRecalibrator
- **HiC Explorer**
  - Fixed bug where module tries to parse `QC_table.txt`, a new log file in hicexplorer v2.2.
  - Updated the format of the report to fits the changes which have been applied to the QC report of hicexplorer v3.3
  - Updated code to save parsed results to `multiqc_data`
- **HTSeq**
  - Fixed bug where module would crash if a sample had zero reads ([#1006](https://github.com/ewels/MultiQC/issues/1006))
- **LongRanger**
  - Added support for the LongRanger Align pipeline.
- **miRTrace**
  - Fixed bug where a sample in some plots was missed. ([#932](https://github.com/ewels/MultiQC/issues/932))
- **Peddy**
  - Fixed bug where sample name cleaning could lead to error. ([#1024](https://github.com/ewels/MultiQC/issues/1024))
  - All plots (including _Het Check_ and _Sex Check_) now hidden if no data
- **Picard**
  - Modified `OxoGMetrics` so that it will find files created with GATK `CollectMultipleMetrics` and `ConvertSequencingArtifactToOxoG`.
- **QoRTs**
  - Fixed bug where `--dirs` broke certain input files. ([#821](https://github.com/ewels/MultiQC/issues/821))
- **Qualimap**
  - Added in mean coverage computation for general statistics report
  - Creates now tables of collected data in `multiqc_data`
- **RNA-SeQC**
  - Updated broken URL link
- **RSeQC**
  - Fixed bug where Junction Saturation plot when clicking a single sample was mislabelling the lines.
  - When including a RSeQC section multiple times in one report, clicking Junction Saturation plot now behaves as you would expect.
  - Fixed bug where exported data in `multiqc_rseqc_read_distribution.txt` files had incorrect values for `_kb` fields ([#1017](https://github.com/ewels/MultiQC/issues/1017))
- **Samtools**
  - Utilize in-built `read_count_multiplier` functionality to plot `flagstat` results more nicely
- **SnpEff**
  - Increased the default summary csv file-size limit from 1MB to 5MB.
- **Stacks**
  - Fixed bug where multi-population sum stats are parsed correctly ([#906](https://github.com/ewels/MultiQC/issues/906))
- **TopHat**
  - Fixed bug where TopHat would try to run with files from Bowtie2 or HiSAT2 and crash
- **VCFTools**
  - Fixed a bug where `tstv_by_qual.py` produced invalid json from infinity-values.
- **snpEff**
  - Added plot of effects

#### New MultiQC Features

- Added some installation docs for windows
- Added some docs about using MultiQC in bioinformatics pipelines
- Rewrote Docker image
  - New base image `czentye/matplotlib-minimal` reduces image size from ~200MB to ~80MB
  - Proper installation method ensures latest version of the code
  - New entrypoint allows easier command-line usage
- Support opening MultiQC on websites with CSP `script-src 'self'` with some sha256 exceptions
  - Plot data is no longer intertwined with javascript code so hashes stay the same
- Made `config.report_section_order` work for module sub-sections as well as just modules.
- New config options `exclude_modules` and `run_modules` to complement `-e` and `-m` cli flags.
- Command line output is now coloured by default :rainbow: (use `--no-ansi` to turn this off)
- Better launch comparability due to code refactoring by [@KerstenBreuer](https://github.com/KerstenBreuer) and [@ewels](https://github.com/ewels)
  - Windows support for base `multiqc` command
  - Support for running as a python module: `python -m multiqc .`
  - Support for running within a script: `import multiqc` and `multiqc.run('/path/to/files')`
- Config option `custom_plot_config` now works for bargraph category configs as well ([#1044](https://github.com/ewels/MultiQC/issues/1044))
- Config `table_columns_visible` can now be given a module namespace and it will hide all columns from that module ([#541](https://github.com/ewels/MultiQC/issues/541))

#### Bug Fixes

- MultiQC now ignores all `.md5` files
- Use `SafeLoader` for PyYaml load calls, avoiding recent warning messages.
- Hide `multiqc_config_example.yaml` in the `test` directory to stop people from using it without modification.
- Fixed matplotlib background colour issue (@epakarin - [#886](https://github.com/ewels/MultiQC/issues))
- Table rows that are empty due to hidden columns are now properly hidden on page load ([#835](https://github.com/ewels/MultiQC/issues/835))
- Sample name cleaning: All sample names are now truncated to their basename, without a path.
  - This includes for `regex` and `replace` (before was only the default `truncate`).
  - Only affects modules that take sample names from file contents, such as cutadapt.
  - See [#897](https://github.com/ewels/MultiQC/issues/897) for discussion.

## [MultiQC v1.7](https://github.com/ewels/MultiQC/releases/tag/v1.7) - 2018-12-21

#### New Modules

- [**BISCUIT**](https://github.com/zwdzwd/biscuit)
  - BISuilfite-seq CUI Toolkit
  - Module written by [@zwdzwd](https://github.com/zwdzwd/)
- [**DamageProfiler**](https://github.com/Integrative-Transcriptomics/DamageProfiler)
  - A tool to determine ancient DNA misincorporation rates.
  - Module written by [@apeltzer](https://github.com/apeltzer/)
- [**FLASh**](https://ccb.jhu.edu/software/FLASH/)
  - FLASH (Fast Length Adjustment of SHort reads)
  - Module written by [@pooranis](https://github.com/pooranis/)
- [**MinIONQC**](https://github.com/roblanf/minion_qc)
  - QC of reads from ONT long-read sequencing
  - Module written by [@ManavalanG](https://github.com/ManavalanG)
- [**phantompeakqualtools**](https://www.encodeproject.org/software/phantompeakqualtools)
  - A tool for informative enrichment and quality measures for ChIP-seq/DNase-seq/FAIRE-seq/MNase-seq data.
  - Module written by [@chuan-wang](https://github.com/chuan-wang/)
- [**Stacks**](http://catchenlab.life.illinois.edu/stacks/)
  - A software for analyzing restriction enzyme-based data (e.g. RAD-seq). Support for Stacks >= 2.1 only.
  - Module written by [@remiolsen](https://github.com/remiolsen/)

#### Module updates

- **AdapterRemoval**
  - Handle error when zero bases are trimmed. See [#838](https://github.com/ewels/MultiQC/issues/838).
- **Bcl2fastq**
  - New plot showing the top twenty of undetermined barcodes by lane.
  - Informations for R1/R2 are now separated in the General Statistics table.
  - SampleID is concatenate with SampleName because in Chromium experiments several sample have the same SampleName.
- **deepTools**
  - New PCA plots from the `plotPCA` function (written by [@chuan-wang](https://github.com/chuan-wang/))
  - New fragment size distribution plots from `bamPEFragmentSize --outRawFragmentLengths` (written by [@chuan-wang](https://github.com/chuan-wang/))
  - New correlation heatmaps from the `plotCorrelation` function (written by [@chuan-wang](https://github.com/chuan-wang/))
  - New sequence distribution profiles around genes, from the `plotProfile` function (written by [@chuan-wang](https://github.com/chuan-wang/))
  - Reordered sections
- **Fastp**
  - Fixed bug in parsing of empty histogram data. See [#845](https://github.com/ewels/MultiQC/issues/845).
- **FastQC**
  - Refactored _Per Base Sequence Content_ plots to show original underlying data, instead of calculating it from the page contents. Now shows original FastQC base-ranges and fixes 100% GC bug in final few pixels. See [#812](https://github.com/ewels/MultiQC/issues/812).
  - When including a FastQC section multiple times in one report, the summary progress bars now behave as you would expect.
- **FastQ Screen**
  - Don't hide genomes in the simple plot, even if they have zero unique hits. See [#829](https://github.com/ewels/MultiQC/issues/829).
- **InterOp**
  - Fixed bug where read counts and base pair yields were not displaying in tables correctly.
  - Number formatting for these fields can now be customised in the same way as with other modules, as described [in the docs](http://multiqc.info/docs/#number-base-multiplier)
- **Picard**
  - InsertSizeMetrics: You can now configure to what degree the insert size plot should be smoothed.
  - CollectRnaSeqMetrics: Add warning about missing rRNA annotation.
  - CollectRnaSeqMetrics: Add chart for counts/percentage of reads mapped to the correct strand.
  - Now parses VariantCallingMetrics reports. (Similar to GATK module's VariantEval.)
- **phantompeakqualtools**
  - Properly clean sample names
- **Trimmomatic**
  - Updated Trimmomatic module documentation to be more helpful
  - New option to use filenames instead of relying on the command line used. See [#864](https://github.com/ewels/MultiQC/issues/864).

#### New MultiQC Features

- Embed your custom images with a new Custom Content feature! Just add `_mqc` to the end of the filename for `.png`, `.jpg` or `.jpeg` files.
- Documentation for Custom Content reordered to make it a little more sane
- You can now add or override any config parameter for any MultiQC plot! See [the documentation](http://multiqc.info/docs/#customising-plots) for more info.
- Allow `table_columns_placement` config to work with table IDs as well as column namespaces. See [#841](https://github.com/ewels/MultiQC/issues/841).
- Improved visual spacing between grouped bar plots

#### Bug Fixes

- Custom content no longer clobbers `col1_header` table configs
- The option `--file-list` that refers to a text file with file paths to analyse will no longer ignore directory paths
- [Sample name directory prefixes](https://multiqc.info/docs/#sample-names-prefixed-with-directories) are now added _after_ cleanup.
- If a module is run multiple times in one report, it's CSS and JS files will only be included once (`default` template)

## [MultiQC v1.6](https://github.com/ewels/MultiQC/releases/tag/v1.6) - 2018-08-04

Some of these updates are thanks to the efforts of people who attended the [NASPM](https://twitter.com/NordicGenomics) 2018 MultiQC hackathon session. Thanks to everyone who attended!

#### New Modules

- [**fastp**](https://github.com/OpenGene/fastp)
  - An ultra-fast all-in-one FASTQ preprocessor (QC, adapters, trimming, filtering, splitting...)
  - Module started by [@florianduclot](https://github.com/florianduclot/) and completed by [@ewels](https://github.com/ewels/)
- [**hap.py**](https://github.com/Illumina/hap.py)
  - Hap.py is a set of programs based on htslib to benchmark variant calls against gold standard truth datasets
  - Module written by [@tsnowlan](https://github.com/tsnowlan/)
- [**Long Ranger**](https://support.10xgenomics.com/genome-exome/software/pipelines/latest/what-is-long-ranger)
  - Works with data from the 10X Genomics Chromium. Performs sample demultiplexing, barcode processing, alignment, quality control, variant calling, phasing, and structural variant calling.
  - Module written by [@remiolsen](https://github.com/remiolsen/)
- [**miRTrace**](https://github.com/friedlanderlab/mirtrace)
  - A quality control software for small RNA sequencing data.
  - Module written by [@chuan-wang](https://github.com/chuan-wang/)

#### Module updates

- **BCFtools**
  - New plot showing SNP statistics versus quality of call from bcftools stats ([@MaxUlysse](https://github.com/MaxUlysse) and [@Rotholandus](https://github.com/Rotholandus))
- **BBMap**
  - Support added for BBDuk kmer-based adapter/contaminant filtering summary stats ([@boulund](https://github.com/boulund)
- **FastQC**
  - New read count plot, split into unique and duplicate reads if possible.
  - Help text added for all sections, mostly copied from the excellent FastQC help.
  - Sequence duplication plot rescaled
- **FastQ Screen**
  - Samples in large-sample-number plot are now sorted alphabetically ([@hassanfa](https://github.com/hassanfa)
- **MACS2**
  - Output is now more tolerant of missing data (no plot if no data)
- **Peddy**
  - Background samples now shown in ancestry PCA plot ([@roryk](https://github.com/roryk))
  - New plot showing sex checks versus het ratios, supporting unknowns ([@oyvinev](https://github.com/oyvinev))
- **Picard**
  - New submodule to handle `ValidateSamFile` reports ([@cpavanrun](https://github.com/cpavanrun))
  - WGSMetrics now add the mean and standard-deviation coverage to the general stats table (hidden) ([@cpavanrun](https://github.com/cpavanrun))
- **Preseq**
  - New config option to plot preseq plots with unique old coverage on the y axis instead of read count
  - Code refactoring by [@vladsaveliev](https://github.com/vladsaveliev)
- **QUAST**
  - Null values (`-`) in reports now handled properly. Bargraphs always shown despite varying thresholds. ([@vladsaveliev](https://github.com/vladsaveliev))
- **RNA-SeQC**
  - Don't create the report section for Gene Body Coverage if no data is given
- **Samtools**
  - Fixed edge case bug where MultiQC could crash if a sample had zero count coverage with idxstats.
  - Adds % proper pairs to general stats table
- **Skewer**
  - Read length plot rescaled
- **Tophat**
  - Fixed bug where some samples could be given a blank sample name ([@lparsons](https://github.com/lparsons))
- **VerifyBamID**
  - Change column header help text for contamination to match percentage output ([@chapmanb](https://github.com/chapmanb))

#### New MultiQC Features

- New config option `remove_sections` to skip specific report sections from modules
- Add `path_filters_exclude` to exclude certain files when running modules multiple times. You could previously only include certain files.
- New `exclude_*` keys for file search patterns
  - Have a subset of patterns to exclude otherwise detected files with, by filename or contents
- Command line options all now use mid-word hyphens (not a mix of hyphens and underscores)
  - Old underscore terms still maintained for backwards compatibility
- Flag `--view-tags` now works without requiring an "analysis directory".
- Removed Python dependency for `enum34` ([@boulund](https://github.com/boulund))
- Columns can be added to `General Stats` table for custom content/module.
- New `--ignore-symlinks` flag which will ignore symlinked directories and files.
- New `--no-megaqc-upload` flag which disables automatically uploading data to MegaQC

#### Bug Fixes

- Fix path*filters for top_modules/module_order configuration only selecting if \_all* globs match. It now filters searches that match _any_ glob.
- Empty sample names from cleaning are now no longer allowed
- Stop prepend_dirs set in the config from getting clobbered by an unpassed CLI option ([@tsnowlan](https://github.com/tsnowlan))
- Modules running multiple times now have multiple sets of columns in the General Statistics table again, instead of overwriting one another.
- Prevent tables from clobbering sorted row orders.
- Fix linegraph and scatter plots data conversion (sporadically the incorrect `ymax` was used to drop data points) ([@cpavanrun](https://github.com/cpavanrun))
- Adjusted behavior of ceiling and floor axis limits
- Adjusted multiple file search patterns to make them more specific
  - Prevents the wrong module from accidentally slurping up output from a different tool. By [@cpavanrun](https://github.com/cpavanrun) (see [PR #727](https://github.com/ewels/MultiQC/pull/727))
- Fixed broken report bar plots when `-p`/`--export-plots` was specified (see issue [#801](https://github.com/ewels/MultiQC/issues/801))

## [MultiQC v1.5](https://github.com/ewels/MultiQC/releases/tag/v1.5) - 2018-03-15

#### New Modules

- [**HiCPro**](https://github.com/nservant/HiC-Pro) - New module!
  - HiCPro: Quality controls and processing of Hi-C
  - Module written by [@nservant](https://github.com/nservant),
- [**DeDup**](http://www.github.com/apeltzer/DeDup) - New module!
  - DeDup: Improved Duplicate Removal for merged/collapsed reads in ancient DNA analysis
  - Module written by [@apeltzer](https://github.com/apeltzer),
- [**Clip&Merge**](http://github.com/apeltzer/ClipAndMerge) - New module!
  - Clip&Merge: Adapter clipping and read merging for ancient DNA analysis
  - Module written by [@apeltzer](https://github.com/apeltzer),

#### Module updates

- **bcl2fastq**
  - Catch `ZeroDivisionError` exceptions when there are 0 reads ([@aledj2](https://github.com/aledj2))
  - Add parsing of `TrimmedBases` and new General Stats column for % bases trimmed ([@matthdsm](https://github.com/matthdsm)).
- **BUSCO**
  - Fixed configuration bug that made all sample names become `'short'`
- **Custom Content**
  - Parsed tables now exported to `multiqc_data` files
- **Cutadapt**
  - Refactor parsing code to collect all length trimming plots
- **FastQC**
  - Fixed starting y-axis label for GC-content lineplot being incorrect.
- **HiCExplorer**
  - Updated to work with v2.0 release.
- **Homer**
  - Made parsing of `tagInfo.txt` file more resilient to variations in file format so that it works with new versions of Homer.
  - Kept order of chromosomes in coverage plot consistent.
- **Peddy**
  - Switch `Sex error` logic to `Correct sex` for better highlighting ([@aledj2](https://github.com/aledj2))
- **Picard**
  - Updated module and search patterns to recognise new output format from Picard version >= 2.16 and GATK output.
- **Qualimap BamQC**
  - Fixed bug where start of _Genome Fraction_ could have a step if target is 100% covered.
- **RNA-SeQC**
  - Added rRNA alignment stats to summary table [@Rolandde](https://github.com/Rolandde)
- **RSeqC**
  - Fixed read distribution plot by adding category for `other_intergenic` (thanks to [@moxgreen](https://github.com/moxgreen))
  - Fixed a dodgy plot title (Read GC content)
- **Supernova**
  - Added support for Supernova 2.0 reports. Fixed a TypeError bug when using txt reports only. Also a bug when parsing empty histogram files.

#### New MultiQC Features

- Invalid choices for `--module` or `--exclude` now list the available modules alphabetically.
- Linting now checks for presence in `config.module_order` and tags.

#### Bug Fixes

- Excluding modules now works in combination with using module tags.
- Fixed edge-case bug where certain combinations of `output_fn_name` and `data_dir_name` could trigger a crash
- Conditional formatting - values are now longer double-labelled
- Made config option `extra_series` work in scatter plots the same way that it works for line plots
- Locked the `matplotlib` version to `v2.1.0` and below
  - Due to [two](https://github.com/matplotlib/matplotlib/issues/10476) [bugs](https://github.com/matplotlib/matplotlib/issues/10784) that appeared in `v2.2.0` - will remove this constraint when there's a new release that works again.

## [MultiQC v1.4](https://github.com/ewels/MultiQC/releases/tag/v1.4) - 2018-01-11

A slightly earlier-than-expected release due to a new problem with dependency packages that is breaking MultiQC installations since 2018-01-11.

#### New Modules

- [**Sargasso**](http://statbio.github.io/Sargasso/)
  - Parses output from Sargasso - a tool to separate mixed-species RNA-seq reads according to their species of origin
  - Module written by [@hxin](https://github.com/hxin/)
- [**VerifyBAMID**](https://genome.sph.umich.edu/wiki/VerifyBamID)
  - Parses output from VerifyBAMID - a tool to detect contamination in BAM files.
  - Adds the `CHIPMIX` and `FREEMIX` columns to the general statistics table.
  - Module written by [@aledj2](https://github.com/aledj2/)

#### Module updates

- **MACS2**
  - Updated to work with output from older versions of MACS2 by [@avilella](https://github.com/avilella/)
- **Peddy**
  - Add het check plot to suggest potential contamination by [@aledj2](https://github.com/aledj2)
- **Picard**
  - Picard HsMetrics `HS_PENALTY` plot now has correct axis labels
  - InsertSizeMetrics switches commas for points if it can't convert floats. Should help some european users.
- **QoRTs**
  - Added support for new style of output generated in the v1.3.0 release
- **Qualimap**
  - New `Error rate` column in General Statistics table, added by [@Cashalow](https://github.com/Cashalow/)
    - Hidden by default - customise your MultiQC config to always show this column (see [docs](http://multiqc.info/docs/#hiding-columns))
- **QUAST**
  - New option to customise the default display of contig count and length (eg. `bp` instead of `Mbp`).
  - See [documentation](http://multiqc.info/docs/#quast). Written by [@ewels](https://github.com/ewels/) and [@Cashalow](https://github.com/Cashalow/)
- **RSeQC**
  - Removed normalisation in Junction Saturation plot. Now raw counts instead of % of total junctions.

#### New MultiQC Features

- Conditional formatting / highlighting of cell contents in tables
  - If you want to make values that match a criteria stand out more, you can now write custom rules and formatting instructions for tables.
  - For instructions, see [the documentation](http://multiqc.info/docs/#conditional-formatting)
- New `--lint` option which is strict about best-practices for writing new modules
  - Useful when writing new modules and code as it throws warnings
  - Currently only implemented for bar plots and a few other places. More linting coming soon...
- If MultiQC breaks and shows am error message, it now reports the filename of the last log it found
  - Hopefully this will help with debugging / finding dodgy input data

#### Bug Fixes

- Addressed new dependency error with conflicting package requirements
  - There was a conflict between the `networkx`, `colormath` and `spectra` releases.
  - I previously forced certain software versions to get around this, but `spectra` has now updated with the unfortunate effect of introducing a new dependency clash that halts installation.
- Fixed newly introduced bug where Custom Content MultiQC config file search patterns had been broken
- Updated pandoc command used in `--pdf` to work with new releases of Pandoc
- Made config `table_columns_visible` module name key matching case insensitive to make less frustrating

## [MultiQC v1.3](https://github.com/ewels/MultiQC/releases/tag/v1.3) - 2017-11-03

#### Breaking changes - custom search patterns

Only for users with custom search patterns for the `bowtie` or `star`: you will
need to update your config files - the `bowtie` search key is now `bowtie1`,
`star_genecounts` is now `star/genecounts`.

For users with custom modules - search patterns _must_ now conform to the search
pattern naming convention: `modulename` or `modulename/anything` (the search pattern
string beginning with the name of your module, anything you like after the first `/`).

#### New Modules

- [**10X Supernova**](https://support.10xgenomics.com/de-novo-assembly/software/overview/welcome)
  - Parses statistics from the _de-novo_ Supernova software.
  - Module written by [@remiolsen](https://github.com/remiolsen/)
- [**BBMap**](https://sourceforge.net/projects/bbmap/)
  - Plot metrics from a number of BBMap tools, a suite of DNA/RNA mapping tools and utilities
  - Module written by [@boulund](https://github.com/boulund/) and [@epruesse](https://github.com/epruesse/)
- [**deepTools**](https://github.com/fidelram/deepTools) - new module!
  - Parse text output from `bamPEFragmentSize`, `estimateReadFiltering`, `plotCoverage`, `plotEnrichment`, and `plotFingerprint`
  - Module written by [@dpryan79](https://github.com/dpryan79/)
- [**Homer Tag Directory**](http://homer.ucsd.edu/homer/ngs/tagDir.html) - new submodule!
  - Module written by [@rdali](https://github.com/rdali/)
- [**illumina InterOp**](http://illumina.github.io/interop/index.html)
  - Module to parse metrics from illumina sequencing runs and demultiplexing, generated by the InterOp package
  - Module written by [@matthdsm](https://github.com/matthdsm/)
- [**RSEM**](https://deweylab.github.io/RSEM/) - new module!
  - Parse `.cnt` file comming from rsem-calculate-expression and plot read repartitions (Unalignable, Unique, Multi ...)
  - Module written by [@noirot](https://github.com/noirot/)
- [**HiCExplorer**](https://github.com/maxplanck-ie/HiCExplorer)
  - New module to parse the log files of `hicBuildMatrix`.
  - Module written by [@joachimwolff](https://github.com/joachimwolff/)

#### Module updates

- **AfterQC**
  - Handle new output format where JSON summary key changed names.
- **bcl2fastq**
  - Clusters per sample plot now has tab where counts are categoried by lane.
- **GATK**
  - New submodule to handle Base Recalibrator stats, written by [@winni2k](https://github.com/winni2k/)
- **HiSAT2**
  - Fixed bug where plot title was incorrect if both SE and PE bargraphs were in one report
- **Picard HsMetrics**
  - Parsing code can now handle commas for decimal places
- **Preseq**
  - Updated odd file-search pattern that limited input files to 500kb
- **QoRTs**
  - Added new plots, new helptext and updated the module to produce a lot more output.
- **Qualimap BamQC**
  - Fixed edge-case bug where the refactored coverage plot code could raise an error from the `range` call.
- Documentation and link fixes for Slamdunk, GATK, bcl2fastq, Adapter Removal, FastQC and main docs
  - Many of these spotted and fixed by [@juliangehring](https://github.com/juliangehring/)
- Went through all modules and standardised plot titles
  - All plots should now have a title with the format _Module name: Plot name_

#### New MultiQC Features

- New MultiQC docker image
  - Ready to use docker image now available at <https://hub.docker.com/r/ewels/multiqc/> (200 MB)
  - Uses automated builds - pull `:latest` to get the development version, future releases will have stable tags.
  - Written by [@MaxUlysse](https://github.com/MaxUlysse/)
- New `module_order` config options allow modules to be run multiple times
  - Filters mean that a module can be run twice with different sets of files (eg. before and after trimming)
  - Custom module config parameters can be passed to module for each run
- File search refactored to only search for running modules
  - Makes search much faster when running with lots of files and limited modules
  - For example, if using `-m star` to only use the STAR module, all other file searches now skipped
- File search now warns if an unrecognised search type is given
- MultiQC now saves nearly all parsed data to a structured output file by default
  - See `multiqc_data/multiqc_data.json`
  - This can be turned off by setting `config.data_dump_file: false`
- Verbose logging when no log files found standardised. Less duplication in code and logs easier to read!
- New documentation section describing how to use MultiQC with Galaxy
- Using `shared_key: 'read_counts'` in table header configs now applies relevant defaults

#### Bug Fixes

- Installation problem caused by changes in upstream dependencies solved by stricter installation requirements
- Minor `default_dev` directory creation bug squashed
- Don't prepend the directory separator (`|`) to sample names with `-d` when there are no subdirs
- `yPlotLines` now works even if you don't set `width`

## [MultiQC v1.2](https://github.com/ewels/MultiQC/releases/tag/v1.2) - 2017-08-16

#### CodeFest 2017 Contributions

We had a fantastic group effort on MultiQC at the [2017 BOSC CodeFest](https://www.open-bio.org/wiki/Codefest_2017).
Many thanks to those involved!

#### New Modules

- [**AfterQC**](https://github.com/OpenGene/AfterQC) - New module!
  - Added parsing of the _AfterQC_ json file data, with a plot of filtered reads.
  - Work by [@raonyguimaraes](https://github.com/raonyguimaraes)
- [**bcl2fastq**](https://support.illumina.com/sequencing/sequencing_software/bcl2fastq-conversion-software.html)
  - bcl2fastq can be used to both demultiplex data and convert BCL files to FASTQ file formats for downstream analysis
  - New module parses JSON output from recent versions and summarises some key statistics from the demultiplexing process.
  - Work by [@iimog](https://github.com/iimog) (with a little help from [@tbooth](https://github.com/tbooth) and [@ewels](https://github.com/ewels))
- [**leeHom**](https://github.com/grenaud/leeHom)
  - leeHom is a program for the Bayesian reconstruction of ancient DNA
- [**VCFTools**](https://vcftools.github.io)
  - Added initial support for VCFTools `relatedness2`
  - Added support for VCFTools `TsTv-by-count` `TsTv-by-qual` `TsTv-summary`
  - Module written by [@mwhamgenomics](https://github.com/mwhamgenomics)

#### Module updates

- **FastQ Screen**
  - Gracefully handle missing data from very old FastQ Screen versions.
- **RNA-SeQC**
  - Add new transcript-associated reads plot.
- **Picard**
  - New submodule to handle output from `TargetedPcrMetrics`
- **Prokka**
  - Added parsing of the `# CRISPR arrays` data from Prokka when available ([@asetGem](https://github.com/asetGem))
- **Qualimap**
  - Some code refactoring to radically improve performance and run times, especially with high coverage datasets.
  - Fixed bug where _Cumulative coverage genome fraction_ plot could be truncated.

#### New MultiQC Features

- New module help text
  - Lots of additional help text was written to make MultiQC report plots easier to interpret.
  - Updated modules:
    - Bowtie
    - Bowtie 2
    - Prokka
    - Qualimap
    - SnpEff
  - Elite team of help-writers:
    - [@tabwalsh](https://github.com/tabwalsh)
    - [@ddesvillechabrol](https://github.com/tabwalsh)
    - [@asetGem](https://github.com/asetGem)
- New config option `section_comments` allows you to add custom comments above specific sections in the report
- New `--tags` and `--view_tags` command line options
  - Modules can now be given tags (keywords) and filtered by those. So running `--tags RNA` will only run MultiQC modules related to RNA analysis.
  - Work by [@Hammarn](https://github.com/Hammarn)
- Back-end configuration options to specify the order of table columns
  - Modules and user configs can set priorities for columns to customise where they are displayed
  - Work by [@tbooth](https://github.com/tbooth)
- Added framework for proper unit testing
  - Previous start on unit tests tidied up, new blank template and tests for the `clean_sample_name` functionality.
  - Added to Travis and Appveyor for continuous integration testing.
  - Work by [@tbooth](https://github.com/tbooth)
- Bug fixes and refactoring of report configuration saving / loading
  - Discovered and fixed a bug where a report config could only be loaded once
  - Work by [@DennisSchwartz](https://github.com/DennisSchwartz)
- Table column row headers (sample names) can now be numeric-only.
  - Work by [@iimog](https://github.com/iimog)
- Improved sample name cleaning functionality
  - Added option `regex_keep` to clean filenames by _keeping_ the matching part of a pattern
  - Work by [@robinandeer](https://github.com/robinandeer)
- Handle error when invalid regexes are given in reports
  - Now have a nice toast error warning you and the invalid regexes are highlighted
  - Previously this just crashed the whole report without any warning
  - Work by [@robinandeer](https://github.com/robinandeer)
- Command line option `--dirs-depth` now sets `-d` to `True` (so now works even if `-d` isn't also specified).
- New config option `config.data_dump_file` to export as much data as possible to `multiqc_data/multiqc_data.json`
- New code to send exported JSON data to a a web server
  - This is in preparation for the upcoming MegaQC project. Stay tuned!

#### Bug Fixes

- Specifying multiple config files with `-c`/`--config` now works as expected
  - Previously this would only read the last specified
- Fixed table rendering bug that affected Chrome v60 and IE7-11
  - Table cell background bars weren't showing up. Updated CSS to get around this rendering error.
- HTML ID cleanup now properly cleans strings so that they work with jQuery as expected.
- Made bar graph sample highlighting work properly again
- Config `custom_logo` paths can now be relative to the config file (or absolute as before)
- Report doesn't keep annoyingly telling you that toolbox changes haven't been applied
  - Now uses more subtle _toasts_ and only when you close the toolbox (not every click).
- Switching report toolbox options to regex mode now enables the _Apply_ button as it should.
- Sorting table columns with certain suffixes (eg. `13X`) no works properly (numerically)
- Fixed minor bug in line plot data smoothing (now works with unsorted keys)

---

## [MultiQC v1.1](https://github.com/ewels/MultiQC/releases/tag/v1.1) - 2017-07-18

#### New Modules

- [**BioBloom Tools**](https://github.com/bcgsc/biobloom)
  - Create Bloom filters for a given reference and then to categorize sequences
- [**Conpair**](https://github.com/nygenome/Conpair)
  - Concordance and contamination estimator for tumor–normal pairs
- [**Disambiguate**](https://github.com/AstraZeneca-NGS/disambiguate)
  - Bargraph displaying the percentage of reads aligning to two different reference genomes.
- [**Flexbar**](https://github.com/seqan/flexbar)
  - Flexbar is a tool for flexible barcode and adapter removal.
- [**HISAT2**](https://ccb.jhu.edu/software/hisat2/)
  - New module for the HISAT2 aligner.
  - Made possible by updates to HISAT2 logging by @infphilo (requires `--new-summary` HISAT2 flag).
- [**HOMER**](http://homer.ucsd.edu/homer/)
  - Support for summary statistics from the `findPeaks` tool.
- [**Jellyfish**](http://www.cbcb.umd.edu/software/jellyfish/)
  - Histograms to estimate library complexity and coverage from k-mer content.
  - Module written by @vezzi
- [**MACS2**](https://github.com/taoliu/MACS)
  - Summary of redundant rate from MACS2 peak calling.
- [**QoRTs**](http://hartleys.github.io/QoRTs/)
  - QoRTs is toolkit for analysis, QC and data management of RNA-Seq datasets.
- [**THetA2**](http://compbio.cs.brown.edu/projects/theta/)
  - THeTA2 _(Tumor Heterogeneity Analysis)_ estimates tumour purity and clonal / subclonal copy number.

#### Module updates

- **BCFtools**
  - Option to collapse complementary changes in substitutions plot, useful for non-strand specific experiments (thanks to @vladsaveliev)
- **Bismark**
  - M-Bias plots no longer show read 2 for single-end data.
- **Custom Content**
  - New option to print raw HTML content to the report.
- **FastQ Screen**
  - Fixed edge-case bug where many-sample plot broke if total number of reads was less than the subsample number.
  - Fixed incorrect logic of config option `fastqscreen_simpleplot` (thanks to @daler)
  - Organisms now alphabetically sorted in fancy plot so that order is nonrandom (thanks to @daler)
  - Fixed bug where `%No Hits` was missed in logs from recent versions of FastQ Screen.
- **HTSeq Counts**
  - Fixed but so that module still works when `--additional-attr` is specified in v0.8 HTSeq above (thanks to @nalcala)
- **Picard**
  - CollectInsertSize: Fixed bug that could make the General Statistics _Median Insert Size_ value incorrect.
  - Fixed error in sample name regex that left trailing `]` characters and was generally broken (thanks to @jyh1 for spotting this)
- **Preseq**
  - Improved plots display (thanks to @vladsaveliev)
- **Qualimap**
  - Only calculate bases over target coverage for values in General Statistics. Should give a speed increase for very high coverage datasets.
- **QUAST**
  - Module is now compatible with runs from [MetaQUAST](http://quast.sourceforge.net/metaquast) (thanks to @vladsaveliev)
- **RSeQC**
  - Changed default order of sections
  - Added config option to reorder and hide module report sections

#### New MultiQC features

- If a report already exists, execution is no longer halted.
  - `_1` is appended to the filename, iterating if this also exists.
  - `-f`/`--force` still overwrites existing reports as before
  - Feature written by [@Hammarn](https://github.com/Hammarn)
- New ability to run modules multiple times in a single report
  - Each run can be given different configuration options, including filters for input files
  - For example, have FastQC after trimming as well as FastQC before trimming.
  - See the relevant [documentation](http://multiqc.info/docs/#order-of-modules) for more instructions.
- New option to customise the order of report _sections_
  - This is in addition / alternative to changing the order of module execution
  - Allows one module to have sections in multiple places (eg. Custom Content)
- Tables have new column options `floor`, `ceiling` and `minRange`.
- Reports show warning if JavaScript is disabled
- Config option `custom_logo` now works with file paths relative to config file directory and cwd.

#### Bug Fixes

- Table headers now sort columns again after scrolling the table
- Fixed buggy table header tooltips
- Base `clean_s_name` function now strips excess whitespace.
- Line graphs don't smooth lines if not needed (number of points < maximum number allowed)
- PDF output now respects custom output directory.

---

## [MultiQC v1.0](https://github.com/ewels/MultiQC/releases/tag/v1.0) - 2017-05-17

Version 1.0! This release has been a long time coming and brings with it some fairly
major improvements in speed, report filesize and report performance. There's also
a bunch of new modules, more options, features and a whole lot of bug fixes.

The version number is being bumped up to 1.0 for a couple of reasons:

1. MultiQC is now _(hopefully)_ relatively stable. A number of facilities and users
   are now using it in a production setting and it's published. It feels like it
   probably deserves v1 status now somehow.
2. This update brings some fairly major changes which will break backwards
   compatibility for plugins. As such, semantic versioning suggests a change in
   major version number.

### Breaking Changes

For most people, you shouldn't have any problems upgrading. There are two
scenarios where you may need to make changes with this update:

#### 1. You have custom file search patterns

Search patterns have been flattened and may no longer have arbitrary depth.
For example, you may need to change the following:

```yaml
fastqc:
  data:
    fn: "fastqc_data.txt"
  zip:
    fn: "*_fastqc.zip"
```

to this:

```yaml
fastqc/data:
  fn: "fastqc_data.txt"
fastqc/zip:
  fn: "*_fastqc.zip"
```

See the [documentation](http://multiqc.info/docs/#step-1-find-log-files) for instructions on how to write the new file search syntax.

See [`search_patterns.yaml`](multiqc/utils/search_patterns.yaml) for the new module search keys
and more examples.

#### 2. You have custom plugins / modules / external code

To see what changes need to applied to your custom plugin code, please see the [MultiQC docs](http://multiqc.info/docs/#v1.0-updates).

#### New Modules

- [**Adapter Removal**](https://github.com/mikkelschubert/adapterremoval)
  - AdapterRemoval v2 - rapid adapter trimming, identification, and read merging
- [**BUSCO**](http://busco.ezlab.org/)
  - New module for the `BUSCO v2` tool, used for assessing genome assembly and annotation completeness.
- [**Cluster Flow**](http://clusterflow.io)
  - Cluster Flow is a workflow tool for bioinformatics pipelines. The new module parses executed tool commands.
- [**RNA-SeQC**](http://archive.broadinstitute.org/cancer/cga/rna-seqc)
  - New module to parse output from RNA-SeQC, a java program which computes a series
    of quality control metrics for RNA-seq data.
- [**goleft indexcov**](https://github.com/brentp/goleft/tree/master/indexcov)
  - [goleft indexcov](https://github.com/brentp/goleft/tree/master/indexcov) uses the PED and ROC
    data files to create diagnostic plots of coverage per sample, helping to identify sample gender and coverage issues.
  - Thanks to @chapmanb and @brentp
- [**SortMeRNA**](http://bioinfo.lifl.fr/RNA/sortmerna/)
  - New module for `SortMeRNA`, commonly used for removing rRNA contamination from datasets.
  - Written by @bschiffthaler

#### Module updates

- **Bcftools**
  - Fixed bug with display of indels when only one sample
- **Cutadapt**
  - Now takes the filename if the sample name is `-` (stdin). Thanks to @tdido
- **FastQC**
  - Data for the Sequence content plot can now be downloaded from reports as a JSON file.
- **FastQ Screen**
  - Rewritten plotting method for high sample numbers plot (~ > 20 samples)
  - Now shows counts for single-species hits and bins all multi-species hits
  - Allows plot to show proper percentage view for each sample, much easier to interpret.
- **HTSeq**
  - Fix bug where header lines caused module to crash
- **Picard**
  - New `RrbsSummaryMetrics` Submodule!
  - New `WgsMetrics` Submodule!
  - `CollectGcBiasMetrics` module now prints summary statistics to `multiqc_data` if found. Thanks to @ahvigil
- **Preseq**
  - Now trims the x axis to the point that meets 90% of `min(unique molecules)`.
    Hopefully prevents ridiculous x axes without sacrificing too much useful information.
  - Allows to show estimated depth of coverage instead of less informative molecule counts
    (see [details](http://multiqc.info/docs/#preseq)).
  - Plots dots with externally calculated real read counts (see [details](http://multiqc.info/docs/#preseq)).
- **Qualimap**
  - RNASeq Transcript Profile now has correct axis units. Thanks to @roryk
  - BamQC module now doesn't crash if reports don't have genome gc distributions
- **RSeQC**
  - Fixed Python3 error in Junction Saturation code
  - Fixed JS error for Junction Saturation that made the single-sample combined plot only show _All Junctions_

#### Core MultiQC updates

- Change in module structure and import statements (see [details](http://multiqc.info/docs/#v1.0-updates)).
- Module file search has been rewritten (see above changes to configs)
  - Significant improvement in search speed (test dataset runs in approximately half the time)
  - More options for modules to find their logs, eg. filename and contents matching regexes (see the [docs](http://multiqc.info/docs/#step-1-find-log-files))
- Report plot data is now compressed, significantly reducing report filesizes.
- New `--ignore-samples` option to skip samples based on parsed sample name
  - Alternative to filtering by input filename, which doesn't always work
  - Also can use config vars `sample_names_ignore` (glob patterns) and `sample_names_ignore_re` (regex patterns).
- New `--sample-names` command line option to give file with alternative sample names
  - Allows one-click batch renaming in reports
- New `--cl_config` option to supply MultiQC config YAML directly on the command line.
- New config option to change numeric multiplier in General Stats
  - For example, if reports have few reads, can show `Thousands of Reads` instead of `Millions of Reads`
  - Set config options `read_count_multiplier`, `read_count_prefix` and `read_count_desc`
- Config options `decimalPoint_format` and `thousandsSep_format` now apply to tables as well as plots
  - By default, thosands will now be separated with a space and `.` used for decimal places.
- Tables now have a maximum-height by default and scroll within this.
  - Speeds up report rendering in the web browser and makes report less stupidly long with lots of samples
  - Button beneath table toggles full length if you want a zoomed-out view
  - Refactored and removed previous code to make the table header "float"
  - Set `config.collapse_tables` to `False` to disable table maximum-heights
- Bar graphs and heatmaps can now be zoomed in on
  - Interactive plots sometimes hide labels due to lack of space. These can now be zoomed in on to see specific samples in more detail.
- Report plots now load sequentially instead of all at once
  - Prevents the browser from locking up when large reports load
- Report plot and section HTML IDs are now sanitised and checked for duplicates
- New template available (called _sections_) which has faster loading
  - Only shows results from one module at a time
  - Makes big reports load in the browser much more quickly, but requires more clicking
  - Try it out by specifying `-t sections`
- Module sections tidied and refactored
  - New helper function `self.add_section()`
  - Sections hidden in nav if no title (no more need for the hacky `self.intro +=`)
  - Content broken into `description`, `help` and `plot`, with automatic formatting
  - Empty module sections are now skipped in reports. No need to check if a plot function returns `None`!
  - Changes should be backwards-compatible
- Report plot data export code refactored
  - Now doesn't export hidden samples (uses HighCharts [export-csv](https://github.com/highcharts/export-csv) plugin)
- Handle error when `git` isn't installed on the system.
- Refactored colouring of table cells
  - Was previously done in the browser using [chroma.js](http://gka.github.io/chroma.js/)
  - Now done at report generation time using the [spectra](https://pypi.python.org/pypi/spectra) package
  - Should helpfully speed up report rendering time in the web browser, especially for large reports
- Docs updates (thanks to @varemo)
- Previously hidden log file `.multiqc.log` renamed to `multiqc.log` in `multiqc_data`
- Added option to load MultiQC config file from a path specified in the environment variable `MULTIQC_CONFIG_PATH`
- New table configuration options
  - `sortRows: False` prevents table rows from being sorted alphabetically
  - `col1_header` allows the default first column header to be changed from "Sample Name"
- Tables no longer show _Configure Columns_ and _Plot_ buttons if they only have a single column
- Custom content updates
  - New `custom_content`/`order` config option to specify order of Custom Content sections
  - Tables now use the header for the first column instead of always having `Sample Name`
  - JSON + YAML tables now remember order of table columns
  - Many minor bugfixes
- Line graphs and scatter graphs axis limits
  - If limits are specified, data exceeding this is no longer saved in report
  - Visually identical, but can make report file sizes considerable smaller in some cases
- Creating multiple plots without a config dict now works (previously just gave grey boxes in report)
- All changes are now tested on a Windows system, using [AppVeyor](https://ci.appveyor.com/project/ewels/multiqc/)
- Fixed rare error where some reports could get empty General Statistics tables when no data present.
- Fixed minor bug where config option `force: true` didn't work. Now you don't have to always specify `-f`!

---

## [MultiQC v0.9](https://github.com/ewels/MultiQC/releases/tag/v0.9) - 2016-12-21

A major new feature is released in v0.9 - support for _custom content_. This means
that MultiQC can now easily include output from custom scripts within reports without
the need for a new module or plugin. For more information, please see the
[MultiQC documentation](http://multiqc.info/docs/#custom-content).

#### New Modules

- [**HTSeq**](http://www-huber.embl.de/HTSeq/doc/count.html)
  - New module for the `htseq-count` tool, often used in RNA-seq analysis.
- [**Prokka**](http://www.vicbioinformatics.com/software.prokka.shtml)
  - Prokka is a software tool for the rapid annotation of prokaryotic genomes.
- [**Slamdunk**](http://t-neumann.github.io/slamdunk/)
  - Slamdunk is a software tool to analyze SLAMSeq data.
- [**Peddy**](https://github.com/brentp/peddy)
  - Peddy calculates genotype :: pedigree correspondence checks, ancestry checks and sex checks using VCF files.

#### Module updates

- **Cutadapt**
  - Fixed bug in General Stats table number for old versions of cutadapt (pre v1.7)
  - Added support for _really_ old cutadapt logs (eg. v.1.2)
- **FastQC**
  - New plot showing total overrepresented sequence percentages.
  - New option to parse a file containing a theoretical GC curve to display in the background.
    - Human & Mouse Genome / Transcriptome curves bundled, or make your own using
      [fastqcTheoreticalGC](https://github.com/mikelove/fastqcTheoreticalGC). See the
      [MultiQC docs](http://multiqc.info/docs/#fastqc) for more information.
- **featureCounts**
  - Added parsing checks and catch failures for when non-featureCounts files are picked up by accident
- **GATK**
  - Fixed logger error in VariantEval module.
- **Picard**
  - Fixed missing sample overwriting bug in `RnaSeqMetrics`
  - New feature to customise coverage shown from `HsMetrics` in General Statistics table
    see the [docs](http://multiqc.info/docs/#picard) for info).
  - Fixed compatibility problem with output from `CollectMultipleMetrics` for `CollectAlignmentSummaryMetrics`
- **Preseq**
  - Module now recognises output from `c_curve` mode.
- **RSeQC**
  - Made the gene body coverage plot show the percentage view by default
  - Made gene body coverage properly handle sample names
- **Samtools**
  - New module to show duplicate stats from `rmdup` logs
  - Fixed a couple of niggles in the idxstats plot
- **SnpEff**
  - Fixed swapped axis labels in the Variant Quality plot
- **STAR**
  - Fixed crash when there are 0 unmapped reads.
  - Sample name now taken from the directory name if no file prefix found.
- **Qualimap BamQC**
  - Add a line for pre-calculated reference genome GC content
  - Plot cumulative coverage for values above 50x, align with the coverage histogram.
  - New ability to customise coverage thresholds shown in General Statistics table
    (see the [docs](http://multiqc.info/docs/#qualimap) for info).

#### Core MultiQC updates

- Support for _custom content_ (see top of release notes).
- New ninja report tool: make scatter plots of any two table columns!
- Plot data now saved in `multiqc_data` when 'flat' image plots are created
  - Allows you easily re-plot the data (eg. in Excel) for further downstream investigation
- Added _'Apply'_ button to Highlight / Rename / Hide.
  - These tools can become slow with large reports. This means that you can enter several
    things without having to wait for the report to replot each change.
- Report heatmaps can now be sorted by highlight
- New config options `decimalPoint_format` and `thousandsSep_format`
  - Allows you to change the default `1 234.56` number formatting for plots.
- New config option `top_modules` allows you to specify modules that should come at the top of the report
- Fixed bar plot bug where missing categories could shift data between samples
- Report title now printed in the side navigation
- Missing plot IDs added for easier plot exporting
- Stopped giving warnings about skipping directories (now a debug message)
- Added warnings in report about missing functionality for flat plots (exporting and toolbox)
- Export button has contextual text for images / data
- Fixed a bug where user config files were loaded twice
- Fixed bug where module order was random if `--module` or `--exclude` was used.
- Refactored code so that the order of modules can be changed in the user config
- Beefed up code + docs in scatter plots back end and multiple bar plots.
- Fixed a few back end nasties for Tables
  - Shared-key columns are no longer forced to share colour schemes
  - Fixed bug in lambda modified values when format string breaks
  - Supplying just data with no header information now works as advertised
- Improvements to back end code for bar plots
  - New `tt_decimals` and `tt_suffix` options for bar plots
  - Bar plots now support `yCeiling`, `yFloor` and `yMinRange`, as with line plots.
  - New option `hide_zero_cats:False` to force legends to be shown even when all data is 0
- General Stats _Showing x of y_ columns count is fixed on page load.
- Big code whitespace cleanup

---

## [MultiQC v0.8](https://github.com/ewels/MultiQC/releases/tag/v0.8) - 2016-09-26

#### New Modules

- [**GATK**](https://software.broadinstitute.org/gatk/)
  - Added support for VariantEval reports, only parsing a little of the information
    in there so far, but it's a start.
  - Module originally written by @robinandeer at the [OBF Codefest](https://www.open-bio.org/wiki/Codefest_2016),
    finished off by @ewels
- [**Bcftools**](https://samtools.github.io/bcftools/)
- [**QUAST**](http://quast.bioinf.spbau.ru/)
  - QUAST is a tool for assessing de novo assemblies against reference genomes.

#### Module updates

- **Bismark** now supports reports from `bam2nuc`, giving Cytosine coverage in General Stats.
- **Bowtie1**
  - Updated to try to find bowtie command before log, handle multiple logs in one file. Same as bowtie2.
- **FastQC**
  - Sample pass/warn/fail lists now display properly even with large numbers of samples
  - Sequence content heatmap display is better with many samples
- **Kallisto**
  - Now supports logs from SE data.
- **Picard**
  - `BaseDistributionByCycle` - new submodule! Written by @mlusignan
  - `RnaSeqMetrics` - new submodule! This one by @ewels ;)
  - `AlignmentSummaryMetrics` - another new submodule!
  - Fixed truncated files crash bug for Python 3 _(#306)_
- **Qualimap RNASeqQC**
  - Fixed parsing bug affecting counts in _Genomic Origin_ plot.
  - Module now works with European style thousand separators (`1.234,56` instead of `1,234.56`)
- **RSeQC**
  - `infer_experiment` - new submodule! Written by @Hammarn
- **Samtools**
  - `stats` submodule now has separate bar graph showing alignment scores
  - `flagstat` - new submodule! Written by @HLWiencko
  - `idxstats` - new submodule! This one by @ewels again

#### Core MultiQC updates

- New `--export`/`-p` option to generate static images plot in `multiqc_plots` (`.png`, `.svg` and `.pdf`)
  - Configurable with `export_plots`, `plots_dir_name` and `export_plot_formats` config options
  - `--flat` option no longer saves plots in `multiqc_data/multiqc_plots`
- New `--comment`/`-b` flag to add a comment to the top of reports.
- New `--dirs-depth`/`-dd` flag to specify how many directories to prepend with `--dirs`/`-d`
  - Specifying a postive number will take that many directories from the end of the path
  - A negative number will take directories from the start of the path.
- Directory paths now appended before cleaning, so `fn_clean_exts` will now affect these names.
- New `custom_logo` attributes to add your own logo to reports.
- New `report_header_info` config option to add arbitrary information to the top of reports.
- New `--pdf` option to create a PDF report
  - Depends on [Pandoc](http://pandoc.org) being installed and is in a beta-stage currently.
  - Note that specifying this will make MultiQC use the `simple` template, giving a HTML report with
    much reduced functionality.
- New `fn_clean_sample_names` config option to turn off sample name cleaning
  - This will print the full filename for samples. Less pretty reports and rows
    on the General Statistics table won't line up, but can prevent overwriting.
- Table header defaults can now be set easily
- General Statistics table now hidden if empty.
- Some new defaults in the sample name cleaning
- Updated the `simple` template.
  - Now has no toolbox or nav, no JavaScript and is better suited for printing / PDFs.
  - New `config.simple_output` config flag so code knows when we're trying to avoid JS.
- Fixed some bugs with config settings (eg. template) being overwritten.
- NFS log file deletion bug fixed by @brainstorm (#265)
- Fixed bug in `--ignore` behaviour with directory names.
- Fixed nasty bug in beeswarm dot plots where sample names were mixed up (#278)
- Beeswarm header text is now more informative (sample count with more info on a tooltip)
- Beeswarm plots now work when reports have > 1000 samples
- Fixed some buggy behaviour in saving / loading report highlighting + renaming configs (#354)

Many thanks to those at the [OpenBio Codefest 2016](https://www.open-bio.org/wiki/Codefest_2016)
who worked on MultiQC projects.

---

## [MultiQC v0.7](https://github.com/ewels/MultiQC/releases/tag/v0.7) - 2016-07-04

#### Module updates

- [**Kallisto**](https://pachterlab.github.io/kallisto/) - new module!
- **Picard**
  - Code refactored to make maintenance and additions easier.
  - Big update to `HsMetrics` parsing - more results shown in report, new plots (by @lpantano)
  - Updated `InsertSizeMetrics` to understand logs generated by `CollectMultipleMetrics` (#215)
  - Newlines in picard output. Fixed by @dakl
- **Samtools**
  - Code refactored
  - Rewrote the `samtools stats` code to display more stats in report with a beeswarm plot.
- **Qualimap**
  - Rewritten to use latest methods and fix bugs.
  - Added _Percentage Aligned_ column to general stats for `BamQC` module.
  - Extra table thresholds added by @avilella (hidden by default)
- **General Statistics**
  - Some tweaks to the display defaults (FastQC, Bismark, Qualimap, SnpEff)
  - Now possible to skip the General Statistics section of the report with `--exclude general_stats`
- **Cutadapt** module updated to recognise logs from old versions of cutadapt (<= v1.6)
- **Trimmomatic**
  - Now handles `,` decimal places in percentage values.
  - Can cope with line breaks in log files (see issue #212)
- **FastQC** refactored
  - Now skips zip files if the sample name has already been found. Speeds up MultiQC execution.
  - Code cleaned up. Parsing and data-structures standardised.
  - New popovers on Pass / Warn / Fail status bars showing sample names. Fast highlighting and hiding.
  - New column in General Stats (hidden by default) showing percentage of FastQC modules that failed.
- **SnpEff**
  - Search pattern now more generic, should match reports from others.
  - _Counts by Effect_ plot removed (had hundreds of categories, was fairly unusable).
  - `KeyError` bug fixed.
- **Samblaster** now gets sample name from `ID` instead of `SM` (@dakl)
- **Bowtie 2**
  - Now parses overall alignment rate as intended.
  - Now depends on even less log contents to work with more inputs.
- **MethylQA** now handles variable spacing in logs
- **featureCounts** now splits columns on tabs instead of whitespace, can handle filenames with spaces

#### Core MultiQC updates

- **Galaxy**: MultiQC now available in Galax! Work by @devengineson / @yvanlebras / @cmonjeau
  - See it in the [Galaxy Toolshed](https://toolshed.g2.bx.psu.edu/view/engineson/multiqc/)
- **Heatmap**: New plot type!
- **Scatter Plot**: New plot type!
- **Download raw data** behind plots in reports! Available in the Export toolbox.
  - Choose from tab-separated, comma-separated and the complete JSON.
- **Table columns can be hidden** on page load (shown through _Configure Columns_)
  - Defaults are configurable using the `table_columns_visible` config option.
- **Beeswarm plot**: Added missing rename / highlight / hiding functionality.
- New `-l` / `--file-list` option: specify a file containing a **list of files** to search.
- **Updated HighCharts** to v4.2.5. Added option to export to JPEG.
- Can now **cancel execution** with a single `ctrl+c` rather than having to button mash
- More granular control of **skipping files** during scan (filename, dirname, path matching)
  - Fixed `--exclude` so that it works with directories as well as files
- **New _Clear_ button** in toolbox to bulk remove highlighting / renaming / hiding filters.
- Improved documentation about behaviour for large sample numbers.
- Handle YAML parsing errors for the config file more gracefully
- Removed empty columns from tables again
- Fixed bug in changing module search patterns, reported by @lweasel
- Added timeout parameter to version check to prevent hang on systems with long defaults
- Fixed table display bug in Firefox
- Fixed bug related to order in which config files are loaded
- Fixed bug that broke the _"Show only"_ toolbox feature with multiple names.
- Numerous other small bugs.

---

## [MultiQC v0.6](https://github.com/ewels/MultiQC/releases/tag/v0.6) - 2016-04-29

#### Module updates

- New [Salmon](http://combine-lab.github.io/salmon/) module.
- New [Trimmomatic](http://www.usadellab.org/cms/?page=trimmomatic) module.
- New [Bamtools stats](https://github.com/pezmaster31/bamtools) module.
- New beeswarm plot type. General Stats table replaced with this when many samples in report.
- New RSeQC module: Actually a suite of 8 new modules supporting various outputs from RSeQC
- Rewrote bowtie2 module: Now better at parsing logs and tries to scrape input from wrapper logs.
- Made cutadapt show counts by default instead of obs/exp
- Added percentage view to Picard insert size plot

#### Core MultiQC updates

- Dynamic plots now update their labels properly when changing datasets and to percentages
- Config files now loaded from working directory if present
- Started new docs describing how each module works
- Refactored featureCounts module. Now handles summaries describing multiple samples.
- Stopped using so many hidden files. `.multiqc.log` now called `multiqc.log`
- New `-c`/`--config` command line option to specify a MultiQC configuration file
- Can now load run-specific config files called `multiqc_config.yaml` in working directory
- Large code refactoring - moved plotting code out of `BaseModule` and into new `multiqc.plots` submodules
- Generalised code used to generate the General Stats table so that it can be used by modules
- Removed interactive report tour, replaced with a link to a youtube tutorial
- Made it possible to permanently hide the blue welcome message for all future reports
- New option to smooth data for line plots. Avoids mega-huge plots. Applied to SnpEff, RSeQC, Picard.

Bugfixes:

- Qualimap handles infinity symbol (thanks @chapmanb )
- Made SnpEff less fussy about required fields for making plots
- UTF-8 file paths handled properly in Py2.7+
- Extending two config variables wasn't working. Now fixed.
- Dragging the height bar of plots now works again.
- Plots now properly change y axis limits and labels when changing datasets
- Flat plots now have correct path in `default_dev` template

---

## [MultiQC v0.5](https://github.com/ewels/MultiQC/releases/tag/v0.5) - 2016-03-29

#### Module updates

- New [Skewer](https://github.com/relipmoc/skewer) module, written by @dakl
- New [Samblaster](https://github.com/GregoryFaust/samblaster) module, written by @dakl
- New [Samtools stats](http://www.htslib.org/) module, written by @lpantano
- New [HiCUP](http://www.bioinformatics.babraham.ac.uk/projects/hicup/) module
- New [SnpEff](http://snpeff.sourceforge.net/) module
- New [methylQA](http://methylqa.sourceforge.net/) module

#### Core MultiQC updates

- New "Flat" image plots, rendered at run time with MatPlotLib
  - By default, will use image plots if > 50 samples (set in config as `plots_flat_numseries`)
  - Means that _very_ large numbers of samples can be viewed in reports. _eg._ single cell data.
  - Templates can now specify their own plotting functions
  - Use `--flat` and `--interactive` to override this behaviour
- MultiQC added to `bioconda` (with help from @dakl)
- New plugin hook: `config_loaded`
- Plugins can now add new command line options (thanks to @robinandeer)
- Changed default data directory name from `multiqc_report_data` to `multiqc_data`
- Removed support for depreciated MultiQC_OSXApp
- Updated logging so that a verbose `multiqc_data/.multiqc.log` file is always written
- Now logs more stuff in verbose mode - command used, user configs and so on.
- Added a call to multiqc.info to check for new versions. Disable with config `no_version_check`
- Removed general stats manual row sorting.
- Made filename matching use glob unix style filename match patterns
- Everything (including the data directory) is now created in a temporary directory and moved when MultiQC is complete.
- A handful of performance updates for large analysis directories

---

## [MultiQC v0.4](https://github.com/ewels/MultiQC/releases/tag/v0.4) - 2016-02-16

- New `multiqc_sources.txt` which identifies the paths used to collect all report data for each sample
- Export parsed data as tab-delimited text, `JSON` or `YAML` using the new `-k`/`--data-format` command line option
- Updated HighCharts from `v4.2.2` to `v4.2.3`, fixes tooltip hover bug.
- Nicer export button. Now tied to the export toolbox, hopefully more intuitive.
- FastQC: Per base sequence content heatmap can now be clicked to show line graph for single sample
- FastQC: No longer show adapter contamination datasets with <= 0.1% contamination.
- Picard: Added support for `CollectOxoGMetrics` reports.
- Changed command line option `--name` to `--filename`
- `--name` also used for filename if `--filename` not specified.
- Hide samples toolbox now has switch to _show only_ matching samples
- New regex help box with examples added to report
- New button to copy general stats table to the clipboard
- General Stats table 'floating' header now sorts properly when scrolling
- Bugfix: MultiQC default_dev template now copies module assets properly
- Bufgix: General Stats table floating header now resizes properly when page width changes

---

## [MultiQC v0.3.2](https://github.com/ewels/MultiQC/releases/tag/v0.3.2) - 2016-02-08

- All modules now load their log file search parameters from a config
  file, allowing you to overwrite them using your user config file
  - This is useful if your analysis pipeline renames program outputs
- New Picard (sub)modules - Insert Size, GC Bias & HsMetrics
- New Qualimap (sub)module - RNA-Seq QC
- Made Picard MarkDups show percent by default instead of counts
- Added M-Bias plot to Bismark
- New option to stream report HTML to `stdout`
- Files can now be specified as well as directories
- New options to specify whether the parsed data directory should be created
  - command line flags: `--data` / `--no-data`
  - config option name: `make_data_dir`
- Fixed bug with incorrect path to installation dir config YAML file
- New toolbox drawer for bulk-exporting graph images
- Report side navigation can now be hidden to maximise horizontal space
- Mobile styling improved for narrow screen
- More vibrant colours in the general stats table
- General stats table numbers now left aligned
- Settings now saved and loaded to named localstorage locations
  - Simplified interface - no longer global / single report saving
  - Removed static file config. Solves JS error, no-one was doing this
    since we have standalone reports anyway.
- Added support for Python 3.5
- Fixed bug with module specific CSS / JS includes in some templates
- Made the 'ignore files' config use unix style file pattern matching
- Fixed some bugs in the FastQ Screen module
- Fixed some bugs in the FastQC module
- Fixed occasional general stats table bug
- Table sorting on sample names now works after renaming
- Bismark module restructure
  - Each report type now handled independently (alignment / dedup / meth extraction)
  - M-Bias plot now shows R1 and R2
- FastQC GC content plot now has option for counts or percentages
  - Allows comparison between samples with very different read counts
- Bugfix for reports javascript
  - Caused by updated to remotely loaded HighCharts export script
  - Export script now bundled with multiqc, so does not depend on internet connection
  - Other JS errors fixed in this work
- Bugfix for older FastQC reports - handle old style sequence dup data
- Bugfix for varying Tophat alignment report formats
- Bugfix for Qualimap RNA Seq reports with paired end data

---

## [MultiQC v0.3.1](https://github.com/ewels/MultiQC/releases/tag/v0.3.1) - 2015-11-04

- Hotfix patch to fix broken FastQC module (wasn't finding `.zip` files properly)
- General Stats table colours now flat. Should improve browser speed.
- Empty rows now hidden if appear due to column removal in general stats
- FastQC Kmer plot removed until we have something better to show.

---

## [MultiQC v0.3](https://github.com/ewels/MultiQC/releases/tag/v0.3) - 2015-11-04

- Lots of lovely new documentation!
- Child templates - easily customise specific parts of the default report template
- Plugin hooks - allow other tools to execute custom code during MultiQC execution
- New Preseq module
- New design for general statistics table (snazzy new background bars)
- Further development of toolbox
  - New button to clear all filters
  - Warnings when samples are hidden, plus empty plots and table cols are hidden
  - Active toolbar tab buttons are highlighted
- Lots of refactoring by @moonso to please the Pythonic gods
  - Switched to click instead of argparse to handle command line arguments
  - Code generally conforms to best practices better now.
- Now able to supply multiple directories to search for reports
- Logging output improved (now controlled by `-q` and `-v` for quiet and verbose)
- More HTML output dealt with by the base module, less left to the modules
  - Module introduction text
  - General statistics table now much easier to add to (new helper functions)
- Images, CSS and Javascript now included in HTML, meaning that there is a single
  report file to make sharing easier
- More accessible scrolling in the report - styled scrollbars and 'to top' button.
- Modules and templates now use setuptools entry points, facilitating plugins
  by other packages. Allows niche extensions whilst keeping the core codebase clean.
- The general stats table now has a sticky header row when scrolling, thanks to
  some new javascript wizardry...
- General stats columns can have a _shared key_ which allows common colour schemes
  and data ranges. For instance, all columns describing a read count will now share
  their scale across modules.
- General stats columns can be hidden and reordered with a new modal window.
- Plotting code refactored, reports with many samples (>50 by default) don't
  automatically render to avoid freezing the browser.
- Plots with highlighted and renamed samples now honour this when exporting to
  different file types.

---

## [MultiQC v0.2](https://github.com/ewels/MultiQC/releases/tag/v0.2) - 2015-09-18

- Code restructuring for nearly all modules. Common base module
  functions now handle many more functions (plots, config, file import)
  - See the [contributing notes](https://github.com/ewels/MultiQC/blob/master/CONTRIBUTING.md)
    for instructions on how to use these new helpers to make your own module
- New report toolbox - sample highlighting, renaming, hiding
  - Config is autosaved by default, can also export to a file for sharing
  - Interactive tour to help users find their way around
- New Tophat, Bowtie 2 and QualiMap modules
  - Thanks to @guillermo-carrasco for the QualiMap module
- Bowtie module now works
- New command line parameter `-d` prefixes sample names with the directory that
  they were found in. Allows duplicate filenames without being overwritten.
- Introduction walkthrough helps show what can be done in the report
- Now compatible with both Python 2 and Python 3
- Software version number now printed on command line properly, and in reports.
- Bugfix: FastQC doesn't break when only one report found
- Bugfix: FastQC seq content heatmap highlighting
- Many, many small bugfixes

---

## [MultiQC v0.1](https://github.com/ewels/MultiQC/releases/tag/v0.1) - 2015-09-01

- The first public release of MultiQC, after a month of development. Basic
  structure in place and modules for FastQC, FastQ Screen, Cutadapt, Bismark,
  STAR, Bowtie, Subread featureCounts and Picard MarkDuplicates. Approaching
  stability, though still under fairly heavy development.<|MERGE_RESOLUTION|>--- conflicted
+++ resolved
@@ -64,6 +64,8 @@
 - **Kaiju**
   - Fixed bug affecting inputs with taxa levels other than Phylum ([#1217](https://github.com/ewels/MultiQC/issues/1217))
   - Rework barplot, add top 5 taxons ([#1219](https://github.com/ewels/MultiQC/issues/1219))
+- **Kraken**
+  - Fix `ZeroDivisionError` ([#1276](https://github.com/ewels/MultiQC/issues/1276))
 - **MALT**
   - Fix y-axis labelling in bargraphs
 - **mosdepth**
@@ -88,14 +90,7 @@
 
 #### Bug Fixes
 
-<<<<<<< HEAD
-* **Kraken** 
-    * Fix `ZeroDivisionError`
-      ([#1276](https://github.com/ewels/MultiQC/issues/1276)).
-
-=======
 - Disable preservation of timestamps / modes when copying temp report files, to help issues with network shares ([#1333](https://github.com/ewels/MultiQC/issues/1333))
->>>>>>> 39bb9fb2
 
 ## [MultiQC v1.9](https://github.com/ewels/MultiQC/releases/tag/v1.9) - 2020-05-30
 
