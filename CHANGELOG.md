# MultiQC Version History

## MultiQC v1.10dev

#### New MultiQC Features

#### New Modules

* [**HOPS**](https://www.github.com/rhubler/HOPS)
  * Post-alignment ancient DNA analysis tool for MALT

#### Module updates

* **DRAGEN**
    * Fix issue where missing out fields could crash the module ([#1223](https://github.com/ewels/MultiQC/issues/1223))
* **featureCounts**
    * Add support for output from [Rsubread](https://bioconductor.org/packages/release/bioc/html/Rsubread.html) ([#1022](https://github.com/ewels/MultiQC/issues/1022))
* **Kaiju**
    * Fixed bug affecting inputs with taxa levels other than Phylum ([#1217](https://github.com/ewels/MultiQC/issues/1217))
* **MALT**
    * Fix y-axis labelling in bargraphs
* **mosdepth**
    * Enable prepending of directory to sample names
* **Picard**
    * Fix `HsMetrics` bait percentage columns ([#1212](https://github.com/ewels/MultiQC/issues/1212))
* **PycoQC**
    * Log10 x-axis for _Read Length_ plot ([#1214](https://github.com/ewels/MultiQC/issues/1214))
* **fgbio**
    * Fix `ErrorRateByReadPosition` to calculate `ymax` not just on the overall `error_rate`, but also specific base errors (ex. `a_to_c_error_rate`, `a_to_g_error_rate`, ...).  ([#1215](https://github.com/ewels/MultiQC/pull/1251))
<<<<<<< HEAD
* **GATK**
  * Add support for the creation of a "Reported vs Empirical Quality" graph to the Base Recalibration module.
=======
    * Fix `ErrorRateByReadPosition` plotted line names to no longer concatenate multiple read identifiers and no longer have off-by-one read numbering (ex. `Sample1_R2_R3` -> `Sample1_R2`) ([#[1304](https://github.com/ewels/MultiQC/pull/1304))
>>>>>>> 09d69c7f

#### New Custom Content features

* General Stats custom content now gives a log message
* If `id` is not set in `JSON` or `YAML` files, it defaults to the sample name instead of just `custom_content`
* Data from `JSON` or `YAML` now has `data` keys (sample names) run through the `clean_s_name()` function to apply sample name cleanup

#### Bug Fixes


## [MultiQC v1.9](https://github.com/ewels/MultiQC/releases/tag/v1.9) - 2020-05-30

#### Dropped official support for Python 2

Python 2 had its [official sunset date](https://www.python.org/doc/sunset-python-2/)
on January 1st 2020, meaning that it will no longer be developed by the Python community.
Part of the [python.org statement](https://www.python.org/doc/sunset-python-2/) reads:

> That means that we will not improve it anymore after that day,
> even if someone finds a security problem in it.
> You should upgrade to Python 3 as soon as you can.

[Very many Python packages no longer support Python 2](https://python3statement.org/)
and it whilst the MultiQC code is currently compatible with both Python 2 and Python 3,
it is increasingly difficult to maintain compatibility with the dependency packages it
uses, such as MatPlotLib, numpy and more.

As of MultiQC version 1.9, **Python 2 is no longer officially supported**.
Automatic CI tests will no longer run with Python 2 and Python 2 specific workarounds
are no longer guaranteed.

Whilst it may be possible to continue using MultiQC with Python 2 for a short time by
pinning dependencies, MultiQC compatibility for Python 2 will now slowly drift and start
to break. If you haven't already, **you need to switch to Python 3 now**.

#### New MultiQC Features

* Now using [GitHub Actions](https://github.com/features/actions) for all CI testing
    * Dropped Travis and AppVeyor, everything is now just on GitHub
    * Still testing on both Linux and Windows, with multiple versions of Python
    * CI tests should now run automatically for anyone who forks the MultiQC repository
* Linting with `--lint` now checks line graphs as well as bar graphs
* New `gathered` template with no tool name sections ([#1119](https://github.com/ewels/MultiQC/issues/1119))
* Added `--sample-filters` option to add _show_/_hide_ buttons at the top of the report ([#1125](https://github.com/ewels/MultiQC/issues/1125))
    * Buttons control the report toolbox Show/Hide tool, filtering your samples
    * Allows reports to be pre-configured based on a supplied list of sample names at report-generation time.
* Line graphs can now have `Log10` buttons (same functionality as bar graphs)
* Importing and running `multiqc` in a script is now a _little_ Better
    * `multiqc.run` now returns the `report` and `config` as well as the exit code. This means that you can explore the MultiQC run time a little in the Python environment.
    * Much more refactoring is needed to make MultiQC as useful in Python scripts as it could be. Watch this space.
* If a custom module `anchor` is set using `module_order`, it's now used a bit more:
    * Prefixed to module _section_ IDs
    * Appended to files saved in `multiqc_data`
    * Should help to prevent duplicates requiring `-1` suffixes when running a module multiple times
* New heatmap plot config options `xcats_samples` and `ycats_samples`
    * If set to `False`, the report toolbox options (_highlight_, _rename_, _show/hide_) do not affect that axis.
    * Means that the _Show only matching samples_ report toolbox option works on FastQC Status Checks, for example ([#1172](https://github.com/ewels/MultiQC/issues/1172))
* Report header time and analysis paths can now be hidden
    * New config options `show_analysis_paths` and `show_analysis_time` ([#1113](https://github.com/ewels/MultiQC/issues/1113))
* New search pattern key `skip: true` to skip specific searches when modules look for a lot of different files (eg. Picard).
* New `--profile-runtime` command line option (`config.profile_runtime`) to give analysis of how long the report takes to be generated
    * Plots of the file search results and durations are added to the end of the MultiQC report as a special module called _Run Time_
    * A summary of the time taken for the major stages of MultiQC execution are printed to the command line log.
* New table config option `only_defined_headers`
    * Defaults to `true`, set to `false` to also show any data columns that are not defined as headers
    * Useful as allows table-wide defaults to be set with column-specific overrides
* New `module` key allowed for `config.extra_fn_clean_exts` and `config.fn_clean_exts`
    * Means you can limit the action of a sample name cleaning pattern to specific MultiQC modules ([#905](https://github.com/ewels/MultiQC/issues/905))

#### New Custom Content features

* Improve support for HTML files - now just end your HTML filename with `_mqc.html`
    * Native handling of HTML snippets as files, no MultiQC config or YAML file required.
    * Also with embedded custom content configuration at the start of the file as a HTML comment.
* Add ability to group custom-content files into report sections
    * Use the new `parent_id`, `parent_name` and `parent_description` config keys to group content together like a regular module ([#1008](https://github.com/ewels/MultiQC/issues/1008))
* Custom Content files can now be configured using `custom_data`, without giving search patterns or data
    * Allows you to set descriptions and nicer titles for images and other 'blunt' data types in reports ([#1026](https://github.com/ewels/MultiQC/issues/1026))
    * Allows configuration of custom content separately from files themselves (`tsv`, `csv`, `txt` formats) ([#1205](https://github.com/ewels/MultiQC/issues/1205))

#### New Modules:

* [**DRAGEN**](https://www.illumina.com/products/by-type/informatics-products/dragen-bio-it-platform.html)
    * Illumina Bio-IT Platform that uses FPGA for secondary NGS analysis
* [**iVar**](https://github.com/andersen-lab/ivar)
    * Added support for iVar: a computational package that contains functions broadly useful for viral amplicon-based sequencing.
* [**Kaiju**](http://kaiju.binf.ku.dk/)
    * Fast and sensitive taxonomic classification for metagenomics
* [**Kraken**](https://ccb.jhu.edu/software/kraken2/)
    * K-mer matching tool for taxonomic classification. Module plots bargraph of counts for top-5 hits across each taxa rank. General stats summary.
* [**MALT**](https://uni-tuebingen.de/fakultaeten/mathematisch-naturwissenschaftliche-fakultaet/fachbereiche/informatik/lehrstuehle/algorithms-in-bioinformatics/software/malt/)
    * Megan Alignment Tool: Metagenomics alignment tool.
* [**miRTop**](https://github.com/miRTop/mirtop)
    * Command line tool to annotate miRNAs with a standard mirna/isomir naming (mirGFF3)
    * Module started by [@oneillkza](https://github.com/oneillkza/) and completed by [@FlorianThibord](https://github.com/FlorianThibord/)
* [**MultiVCFAnalyzer**](https://github.com/alexherbig/multivcfanalyzer)
    * Combining multiple VCF files into one coherent report and format for downstream analysis.
* **Picard** - new submodules for `QualityByCycleMetrics`, `QualityScoreDistributionMetrics` & `QualityYieldMetrics`
    * See [#1116](https://github.com/ewels/MultiQC/issues/1114)
* [**Rockhopper**](https://cs.wellesley.edu/~btjaden/Rockhopper/)
    * RNA-seq tool for bacteria, includes bar plot showing where features map.
* [**Sickle**](https://github.com/najoshi/sickle)
    * A windowed adaptive trimming tool for FASTQ files using quality
* [**Somalier**](https://github.com/brentp/somalier)
    * Relatedness checking and QC for BAM/CRAM/VCF for cancer, DNA, BS-Seq, exome, etc.
* [**VarScan2**](https://github.com/dkoboldt/varscan)
    * Variant calling and somatic mutation/CNV detection for next-generation sequencing data

#### Module updates:

* **BISCUIT**
    * Major rewrite to work with new BISCUIT QC script (BISCUIT `v0.3.16+`)
        * This change breaks backwards-compatability with previous BISCUIT versions. If you are unable to upgrade BISCUIT, please use MultiQC v1.8.
    * Fixed error when missing data in log files ([#1101](https://github.com/ewels/MultiQC/issues/1101))
* **bcl2fastq**
    * Samples with multiple library preps (i.e barcodes) will now be handled correctly ([#1094](https://github.com/ewels/MultiQC/issues/1094))
* **BUSCO**
    * Updated log search pattern to match new format in v4 with auto-lineage detection option ([#1163](https://github.com/ewels/MultiQC/issues/1163))
* **Cutadapt**
    * New bar plot showing the proportion of reads filtered out for different criteria (eg. _too short_, _too many Ns_) ([#1198](https://github.com/ewels/MultiQC/issues/1198))
* **DamageProfiler**
    * Removes redundant typo in init name. This makes referring to the module's column consistent with other modules when customising general stats table.
* **DeDup**
    * Updates plots to make compatible with 0.12.6
    * Fixes reporting errors - barplot total represents _mapped_ reads, not total reads in BAM file
    * New: Adds 'Post-DeDup Mapped Reads' column to general stats table.
* **FastQC**
    * Fixed tooltip text in _Sequence Duplication Levels_ plot ([#1092](https://github.com/ewels/MultiQC/issues/1092))
    * Handle edge-case where a FastQC report was for an empty file with 0 reads ([#1129](https://github.com/ewels/MultiQC/issues/1129))
* **FastQ Screen**
    * Don't skip plotting `% No Hits` even if it's `0%` ([#1126](https://github.com/ewels/MultiQC/issues/1126))
    * Refactor parsing code. Avoids error with `-0.00 %Unmapped` ([#1126](https://github.com/ewels/MultiQC/issues/1126))
    * New plot for _Bisulfite Reads_, if data is present
    * Categories in main plot are now sorted by the total read count and hidden if 0 across all samples
* **fgbio**
    * New: Plot error rate by read position from `ErrorRateByReadPosition`
    * GroupReadsByUmi plot can now be toggled to show relative percents ([#1147](https://github.com/ewels/MultiQC/pull/1147))
* **FLASh**
    * Logs not reporting innie and outine uncombined pairs now plot combined pairs instead ([#1173](https://github.com/ewels/MultiQC/issues/1173))
* **GATK**
    * Made parsing for VariantEval more tolerant, so that it will work with output from the tool when run in different modes ([#1158](https://github.com/ewels/MultiQC/issues/1158))
* **MTNucRatioCalculator**
    * Fixed misleading value suffix in general stats table
* **Picard MarkDuplicates**
    * **Major change** - previously, if multiple libraries (read-groups) were found then only the first would be used and all others ignored. Now, values from all libraries are merged and `PERCENT_DUPLICATION` and `ESTIMATED_LIBRARY_SIZE` are recalculated. Libraries can be kept as separate samples with a new MultiQC configuration option - `picard_config: markdups_merge_multiple_libraries: False`
    * **Major change** - Updated `MarkDuplicates` bar plot to double the read-pair counts, so that the numbers stack correctly. ([#1142](https://github.com/ewels/MultiQC/issues/1142))
* **Picard HsMetrics**
    * Updated large table to use columns specified in the MultiQC config. See [docs](https://multiqc.info/docs/#hsmetrics). ([#831](https://github.com/ewels/MultiQC/issues/831))
* **Picard WgsMetrics**
    * Updated parsing code to recognise new java class string ([#1114](https://github.com/ewels/MultiQC/issues/1114))
* **QualiMap**
    * Fixed QualiMap mean coverage calculation [#1082](https://github.com/ewels/MultiQC/issues/1082), [#1077](https://github.com/ewels/MultiQC/issues/1082)
* **RSeqC**
    * Support added for output from `geneBodyCoverage2.py` script ([#844](https://github.com/ewels/MultiQC/issues/844))
    * Single sample view in the _"Junction saturation"_ plot now works with the toolbox properly _(rename, hide, highlight)_ ([#1133](https://github.com/ewels/MultiQC/issues/1133))
* **RNASeQC2**
    * Updated to handle the parsing metric files from the [newer rewrite of RNA-SeqQC](https://github.com/broadinstitute/rnaseqc).
* **Samblaster**
    * Improved parsing to handle variable whitespace ([#1176](https://github.com/ewels/MultiQC/issues/1176))
* **Samtools**
    * Removes hardcoding of general stats column names. This allows column names to indicate when a module has been run twice ([https://github.com/ewels/MultiQC/issues/1076](https://github.com/ewels/MultiQC/issues/1076)).
    * Added an observed over expected read count plot for `idxstats` ([#1118](https://github.com/ewels/MultiQC/issues/1118))
    * Added additional (by default hidden) column for `flagstat` that displays number total number of reads in a bam
* **sortmerna**
    * Fix the bug for the latest sortmerna version 4.2.0 ([#1121](https://github.com/ewels/MultiQC/issues/1121))
* **sexdeterrmine**
    * Added a scatter plot of relative X- vs Y-coverage to the generated report.
* **VerifyBAMID**
    * Allow files with column header `FREEMIX(alpha)` ([#1112](https://github.com/ewels/MultiQC/issues/1112))

#### Bug Fixes:

* Added a new test to check that modules work correctly with `--ignore-samples`. A lot of them didn't:
    * `Mosdepth`, `conpair`, `Qualimap BamQC`, `RNA-SeQC`, `GATK BaseRecalibrator`, `SNPsplit`, `SeqyClean`, `Jellyfish`, `hap.py`, `HOMER`, `BBMap`, `DeepTools`, `HiCExplorer`, `pycoQC`, `interop`
    * These modules have now all been fixed and `--ignore-samples` should work as you expect for whatever data you have.
* Removed use of `shutil.copy` to avoid problems with working on multiple filesystems ([#1130](https://github.com/ewels/MultiQC/issues/1130))
* Made folder naming behaviour of `multiqc_plots` consistent with `multiqc_data`
    * Incremental numeric suffixes now added if folder already exists
    * Plots folder properly renamed if using `-n`/`--filename`
* Heatmap plotting function is now compatible with MultiQC toolbox `hide` and `highlight` ([#1136](https://github.com/ewels/MultiQC/issues/1136))
* Plot config `logswitch_active` now works as advertised
* When running MultiQC modules several times, multiple data files are now created instead of overwriting one another ([#1175](https://github.com/ewels/MultiQC/issues/1175))
* Fixed minor bug where tables could report negative numbers of columns in their header text
* Fixed bug where numeric custom content sample names could trigger a `TypeError` ([#1091](https://github.com/ewels/MultiQC/issues/1091))
* Fixed custom content bug HTML data in a config file would trigger a `ValueError` ([#1071](https://github.com/ewels/MultiQC/issues/1071))
* Replaced deprecated 'warn()' with 'warning()' of the logging module
* Custom content now supports `section_extra` config key to add custom HTML after description.
* Barplots with `ymax` set now ignore this when you click the _Percentages_ tab.

## [MultiQC v1.8](https://github.com/ewels/MultiQC/releases/tag/v1.8) - 2019-11-20

#### New Modules:

* [**fgbio**](http://fulcrumgenomics.github.io/fgbio/)
    * Process family size count hist data from `GroupReadsByUmi`
* [**biobambam2**](https://github.com/gt1/biobambam2)
    * Added submodule for `bamsormadup` tool
    * Totally cheating - it uses Picard MarkDuplicates but with a custom search pattern and naming
* [**SeqyClean**](https://github.com/ibest/seqyclean)
    * Adds analysis for seqyclean files
* [**mtnucratio**](https://github.com/apeltzer/MTNucRatioCalculator)
    * Added little helper tool to compute mt to nuclear ratios for NGS data.
* [**mosdepth**](https://github.com/brentp/mosdepth)
    * fast BAM/CRAM depth calculation for WGS, exome, or targeted sequencing
* [**SexDetErrmine**](https://github.com/TCLamnidis/Sex.DetERRmine)
    * Relative coverage and error rate of X and Y chromosomes
* [**SNPsplit**](https://github.com/FelixKrueger/SNPsplit)
    * Allele-specific alignment sorting

#### Module updates:
* **bcl2fastq**
    * Added handling of demultiplexing of more than 2 reads
    * Allow bcl2fastq to parse undetermined barcode information in situations when lane indexes do not start at 1
* **BBMap**
    * Support for scafstats output marked as not yet implemented in docs
* **DeDup**
    * Added handling clusterfactor and JSON logfiles
* **damageprofiler**
    * Added writing metrics to data output file.
* **DeepTools**
    * Fixed Python3 bug with int() conversion ([#1057](https://github.com/ewels/MultiQC/issues/1057))
    * Handle varied TES boundary labels in plotProfile ([#1011](https://github.com/ewels/MultiQC/issues/1011))
    * Fixed bug that prevented running on only plotProfile files when no other deepTools files found.
* **fastp**
    * Fix faulty column handling for the _after filtering_ Q30 rate ([#936](https://github.com/ewels/MultiQC/issues/936))
* **FastQC**
    * When including a FastQC section multiple times in one report, the Per Base Sequence Content heatmaps now behave as you would expect.
    * Added heatmap showing FastQC status checks for every section report across all samples
    * Made sequence content individual plots work after samples have been renamed ([#777](https://github.com/ewels/MultiQC/issues/777))
    * Highlighting samples from status - respect chosen highlight colour in the toolbox ([#742](https://github.com/ewels/MultiQC/issues/742))
* **FastQ Screen**
    * When including a FastQ Screen section multiple times in one report, the plots now behave as you would expect.
    * Fixed MultiQC linting errors
* **GATK**
    * Refactored BaseRecalibrator code to be more consistent with MultiQC Python style
    * Handle zero count errors in BaseRecalibrator
* **HiC Explorer**
    * Fixed bug where module tries to parse `QC_table.txt`, a new log file in hicexplorer v2.2.
    * Updated the format of the report to fits the changes which have been applied to the QC report of hicexplorer v3.3
    * Updated code to save parsed results to `multiqc_data`
* **HTSeq**
    * Fixed bug where module would crash if a sample had zero reads ([#1006](https://github.com/ewels/MultiQC/issues/1006))
* **LongRanger**
    * Added support for the LongRanger Align pipeline.
* **miRTrace**
    * Fixed bug where a sample in some plots was missed. ([#932](https://github.com/ewels/MultiQC/issues/932))
* **Peddy**
    * Fixed bug where sample name cleaning could lead to error. ([#1024](https://github.com/ewels/MultiQC/issues/1024))
    * All plots (including _Het Check_ and _Sex Check_) now hidden if no data
* **Picard**
    * Modified `OxoGMetrics` so that it will find files created with GATK `CollectMultipleMetrics` and `ConvertSequencingArtifactToOxoG`.
* **QoRTs**
    * Fixed bug where `--dirs` broke certain input files. ([#821](https://github.com/ewels/MultiQC/issues/821))
* **Qualimap**
    * Added in mean coverage computation for general statistics report
    * Creates now tables of collected data in `multiqc_data`
* **RNA-SeQC**
    * Updated broken URL link
* **RSeQC**
    * Fixed bug where Junction Saturation plot when clicking a single sample was mislabelling the lines.
    * When including a RSeQC section multiple times in one report, clicking Junction Saturation plot now behaves as you would expect.
    * Fixed bug where exported data in `multiqc_rseqc_read_distribution.txt` files had incorrect values for `_kb` fields ([#1017](https://github.com/ewels/MultiQC/issues/1017))
* **Samtools**
    * Utilize in-built `read_count_multiplier` functionality to plot `flagstat` results more nicely
* **SnpEff**
    * Increased the default summary csv file-size limit from 1MB to 5MB.
* **Stacks**
    * Fixed bug where multi-population sum stats are parsed correctly ([#906](https://github.com/ewels/MultiQC/issues/906))
* **TopHat**
    * Fixed bug where TopHat would try to run with files from Bowtie2 or HiSAT2 and crash
* **VCFTools**
    * Fixed a bug where `tstv_by_qual.py` produced invalid json from infinity-values.
* **snpEff**
    * Added plot of effects

#### New MultiQC Features:
* Added some installation docs for windows
* Added some docs about using MultiQC in bioinformatics pipelines
* Rewrote Docker image
    * New base image `czentye/matplotlib-minimal` reduces image size from ~200MB to ~80MB
    * Proper installation method ensures latest version of the code
    * New entrypoint allows easier command-line usage
* Support opening MultiQC on websites with CSP `script-src 'self'` with some sha256 exceptions
    * Plot data is no longer intertwined with javascript code so hashes stay the same
* Made `config.report_section_order` work for module sub-sections as well as just modules.
* New config options `exclude_modules` and `run_modules` to complement `-e` and `-m` cli flags.
* Command line output is now coloured by default :rainbow: (use `--no-ansi` to turn this off)
* Better launch comparability due to code refactoring by [@KerstenBreuer](https://github.com/KerstenBreuer) and [@ewels](https://github.com/ewels)
    * Windows support for base `multiqc` command
    * Support for running as a python module: `python -m multiqc .`
    * Support for running within a script: `import multiqc` and `multiqc.run('/path/to/files')`
* Config option `custom_plot_config` now works for bargraph category configs as well ([#1044](https://github.com/ewels/MultiQC/issues/1044))
* Config `table_columns_visible` can now be given a module namespace and it will hide all columns from that module ([#541](https://github.com/ewels/MultiQC/issues/541))

#### Bug Fixes:
* MultiQC now ignores all `.md5` files
* Use `SafeLoader` for PyYaml load calls, avoiding recent warning messages.
* Hide `multiqc_config_example.yaml` in the `test` directory to stop people from using it without modification.
* Fixed matplotlib background colour issue (@epakarin - [#886](https://github.com/ewels/MultiQC/issues))
* Table rows that are empty due to hidden columns are now properly hidden on page load ([#835](https://github.com/ewels/MultiQC/issues/835))
* Sample name cleaning: All sample names are now truncated to their basename, without a path.
  * This includes for `regex` and `replace` (before was only the default `truncate`).
  * Only affects modules that take sample names from file contents, such as cutadapt.
  * See [#897](https://github.com/ewels/MultiQC/issues/897) for discussion.




## [MultiQC v1.7](https://github.com/ewels/MultiQC/releases/tag/v1.7) - 2018-12-21

#### New Modules:
* [**BISCUIT**](https://github.com/zwdzwd/biscuit)
    * BISuilfite-seq CUI Toolkit
    * Module written by [@zwdzwd](https://github.com/zwdzwd/)
* [**DamageProfiler**](https://github.com/Integrative-Transcriptomics/DamageProfiler)
    * A tool to determine ancient DNA misincorporation rates.
    * Module written by [@apeltzer](https://github.com/apeltzer/)
* [**FLASh**](https://ccb.jhu.edu/software/FLASH/)
    * FLASH (Fast Length Adjustment of SHort reads)
    * Module written by [@pooranis](https://github.com/pooranis/)
* [**MinIONQC**](https://github.com/roblanf/minion_qc)
    * QC of reads from ONT long-read sequencing
    * Module written by [@ManavalanG](https://github.com/ManavalanG)
* [**phantompeakqualtools**](https://www.encodeproject.org/software/phantompeakqualtools)
    * A tool for informative enrichment and quality measures for ChIP-seq/DNase-seq/FAIRE-seq/MNase-seq data.
    * Module written by [@chuan-wang](https://github.com/chuan-wang/)
* [**Stacks**](http://catchenlab.life.illinois.edu/stacks/)
    * A software for analyzing restriction enzyme-based data (e.g. RAD-seq). Support for Stacks >= 2.1 only.
    * Module written by [@remiolsen](https://github.com/remiolsen/)

#### Module updates:
* **AdapterRemoval**
    * Handle error when zero bases are trimmed. See [#838](https://github.com/ewels/MultiQC/issues/838).
* **Bcl2fastq**
    * New plot showing the top twenty of undetermined barcodes by lane.
    * Informations for R1/R2 are now separated in the General Statistics table.
    * SampleID is concatenate with SampleName because in Chromium experiments several sample have the same SampleName.
* **deepTools**
    * New PCA plots from the `plotPCA` function (written by [@chuan-wang](https://github.com/chuan-wang/))
    * New fragment size distribution plots from `bamPEFragmentSize --outRawFragmentLengths` (written by [@chuan-wang](https://github.com/chuan-wang/))
    * New correlation heatmaps from the `plotCorrelation` function (written by [@chuan-wang](https://github.com/chuan-wang/))
    * New sequence distribution profiles around genes, from the `plotProfile` function (written by [@chuan-wang](https://github.com/chuan-wang/))
    * Reordered sections
* **Fastp**
    * Fixed bug in parsing of empty histogram data. See [#845](https://github.com/ewels/MultiQC/issues/845).
* **FastQC**
    * Refactored _Per Base Sequence Content_ plots to show original underlying data, instead of calculating it from the page contents. Now shows original FastQC base-ranges and fixes 100% GC bug in final few pixels. See [#812](https://github.com/ewels/MultiQC/issues/812).
    * When including a FastQC section multiple times in one report, the summary progress bars now behave as you would expect.
* **FastQ Screen**
    * Don't hide genomes in the simple plot, even if they have zero unique hits. See [#829](https://github.com/ewels/MultiQC/issues/829).
* **InterOp**
    * Fixed bug where read counts and base pair yields were not displaying in tables correctly.
    * Number formatting for these fields can now be customised in the same way as with other modules, as described [in the docs](http://multiqc.info/docs/#number-base-multiplier)
* **Picard**
    * InsertSizeMetrics: You can now configure to what degree the insert size plot should be smoothed.
    * CollectRnaSeqMetrics: Add warning about missing rRNA annotation.
    * CollectRnaSeqMetrics: Add chart for counts/percentage of reads mapped to the correct strand.
    * Now parses VariantCallingMetrics reports. (Similar to GATK module's VariantEval.)
* **phantompeakqualtools**
    * Properly clean sample names
* **Trimmomatic**
    * Updated Trimmomatic module documentation to be more helpful
    * New option to use filenames instead of relying on the command line used. See [#864](https://github.com/ewels/MultiQC/issues/864).

#### New MultiQC Features:
* Embed your custom images with a new Custom Content feature! Just add `_mqc` to the end of the filename for `.png`, `.jpg` or `.jpeg` files.
* Documentation for Custom Content reordered to make it a little more sane
* You can now add or override any config parameter for any MultiQC plot! See [the documentation](http://multiqc.info/docs/#customising-plots) for more info.
* Allow `table_columns_placement` config to work with table IDs as well as column namespaces. See [#841](https://github.com/ewels/MultiQC/issues/841).
* Improved visual spacing between grouped bar plots


#### Bug Fixes:
* Custom content no longer clobbers `col1_header` table configs
* The option `--file-list` that refers to a text file with file paths to analyse will no longer ignore directory paths
* [Sample name directory prefixes](https://multiqc.info/docs/#sample-names-prefixed-with-directories) are now added _after_ cleanup.
* If a module is run multiple times in one report, it's CSS and JS files will only be included once (`default` template)




## [MultiQC v1.6](https://github.com/ewels/MultiQC/releases/tag/v1.6) - 2018-08-04

Some of these updates are thanks to the efforts of people who attended the [NASPM](https://twitter.com/NordicGenomics) 2018 MultiQC hackathon session. Thanks to everyone who attended!

#### New Modules:
* [**fastp**](https://github.com/OpenGene/fastp)
    * An ultra-fast all-in-one FASTQ preprocessor (QC, adapters, trimming, filtering, splitting...)
    * Module started by [@florianduclot](https://github.com/florianduclot/) and completed by [@ewels](https://github.com/ewels/)
* [**hap.py**](https://github.com/Illumina/hap.py)
    * Hap.py is a set of programs based on htslib to benchmark variant calls against gold standard truth datasets
    * Module written by [@tsnowlan](https://github.com/tsnowlan/)
* [**Long Ranger**](https://support.10xgenomics.com/genome-exome/software/pipelines/latest/what-is-long-ranger)
    * Works with data from the 10X Genomics Chromium. Performs sample demultiplexing, barcode processing, alignment, quality control, variant calling, phasing, and structural variant calling.
    * Module written by [@remiolsen](https://github.com/remiolsen/)
* [**miRTrace**](https://github.com/friedlanderlab/mirtrace)
    * A quality control software for small RNA sequencing data.
    * Module written by [@chuan-wang](https://github.com/chuan-wang/)


#### Module updates:
* **BCFtools**
    * New plot showing SNP statistics versus quality of call from bcftools stats ([@MaxUlysse](https://github.com/MaxUlysse) and [@Rotholandus](https://github.com/Rotholandus))
* **BBMap**
    * Support added for BBDuk kmer-based adapter/contaminant filtering summary stats ([@boulund](https://github.com/boulund)
* **FastQC**
    * New read count plot, split into unique and duplicate reads if possible.
    * Help text added for all sections, mostly copied from the excellent FastQC help.
    * Sequence duplication plot rescaled
* **FastQ Screen**
    * Samples in large-sample-number plot are now sorted alphabetically ([@hassanfa](https://github.com/hassanfa)
* **MACS2**
    * Output is now more tolerant of missing data (no plot if no data)
* **Peddy**
    * Background samples now shown in ancestry PCA plot ([@roryk](https://github.com/roryk))
    * New plot showing sex checks versus het ratios, supporting unknowns ([@oyvinev](https://github.com/oyvinev))
* **Picard**
    * New submodule to handle `ValidateSamFile` reports ([@cpavanrun](https://github.com/cpavanrun))
    * WGSMetrics now add the mean and standard-deviation coverage to the general stats table (hidden) ([@cpavanrun](https://github.com/cpavanrun))
* **Preseq**
    * New config option to plot preseq plots with unique old coverage on the y axis instead of read count
    * Code refactoring by [@vladsaveliev](https://github.com/vladsaveliev)
* **QUAST**
    * Null values (`-`) in reports now handled properly. Bargraphs always shown despite varying thresholds. ([@vladsaveliev](https://github.com/vladsaveliev))
* **RNA-SeQC**
    * Don't create the report section for Gene Body Coverage if no data is given
* **Samtools**
    * Fixed edge case bug where MultiQC could crash if a sample had zero count coverage with idxstats.
    * Adds % proper pairs to general stats table
* **Skewer**
    * Read length plot rescaled
* **Tophat**
    * Fixed bug where some samples could be given a blank sample name ([@lparsons](https://github.com/lparsons))
* **VerifyBamID**
    * Change column header help text for contamination to match percentage output ([@chapmanb](https://github.com/chapmanb))

#### New MultiQC Features:
* New config option `remove_sections` to skip specific report sections from modules
* Add `path_filters_exclude` to exclude certain files when running modules multiple times. You could previously only include certain files.
* New `exclude_*` keys for file search patterns
    * Have a subset of patterns to exclude otherwise detected files with, by filename or contents
* Command line options all now use mid-word hyphens (not a mix of hyphens and underscores)
    * Old underscore terms still maintained for backwards compatibility
* Flag `--view-tags` now works without requiring an "analysis directory".
* Removed Python dependency for `enum34` ([@boulund](https://github.com/boulund))
* Columns can be added to `General Stats` table for custom content/module.
* New `--ignore-symlinks` flag which will ignore symlinked directories and files.
* New `--no-megaqc-upload` flag which disables automatically uploading data to MegaQC

#### Bug Fixes
* Fix path_filters for top_modules/module_order configuration only selecting if *all* globs match. It now filters searches that match *any* glob.
* Empty sample names from cleaning are now no longer allowed
* Stop prepend_dirs set in the config from getting clobbered by an unpassed CLI option ([@tsnowlan](https://github.com/tsnowlan))
* Modules running multiple times now have multiple sets of columns in the General Statistics table again, instead of overwriting one another.
* Prevent tables from clobbering sorted row orders.
* Fix linegraph and scatter plots data conversion (sporadically the incorrect `ymax` was used to drop data points) ([@cpavanrun](https://github.com/cpavanrun))
* Adjusted behavior of ceiling and floor axis limits
* Adjusted multiple file search patterns to make them more specific
    * Prevents the wrong module from accidentally slurping up output from a different tool. By [@cpavanrun](https://github.com/cpavanrun) (see [PR #727](https://github.com/ewels/MultiQC/pull/727))
* Fixed broken report bar plots when `-p`/`--export-plots` was specified (see issue [#801](https://github.com/ewels/MultiQC/issues/801))





## [MultiQC v1.5](https://github.com/ewels/MultiQC/releases/tag/v1.5) - 2018-03-15

#### New Modules:
* [**HiCPro**](https://github.com/nservant/HiC-Pro) - New module!
    * HiCPro: Quality controls and processing of Hi-C
    * Module written by [@nservant](https://github.com/nservant),
* [**DeDup**](http://www.github.com/apeltzer/DeDup) - New module!
    * DeDup: Improved Duplicate Removal for merged/collapsed reads in ancient DNA analysis
    * Module written by [@apeltzer](https://github.com/apeltzer),
* [**Clip&Merge**](http://github.com/apeltzer/ClipAndMerge) - New module!
    * Clip&Merge: Adapter clipping and read merging for ancient DNA analysis
    * Module written by [@apeltzer](https://github.com/apeltzer),

#### Module updates:
* **bcl2fastq**
    * Catch `ZeroDivisionError` exceptions when there are 0 reads ([@aledj2](https://github.com/aledj2))
    * Add parsing of `TrimmedBases` and new General Stats column for % bases trimmed ([@matthdsm](https://github.com/matthdsm)).
* **BUSCO**
    * Fixed configuration bug that made all sample names become `'short'`
* **Custom Content**
    * Parsed tables now exported to `multiqc_data` files
* **Cutadapt**
    * Refactor parsing code to collect all length trimming plots
* **FastQC**
    * Fixed starting y-axis label for GC-content lineplot being incorrect.
* **HiCExplorer**
    * Updated to work with v2.0 release.
* **Homer**
    * Made parsing of `tagInfo.txt` file more resilient to variations in file format so that it works with new versions of Homer.
    * Kept order of chromosomes in coverage plot consistent.
* **Peddy**
    * Switch `Sex error` logic to `Correct sex` for better highlighting ([@aledj2](https://github.com/aledj2))
* **Picard**
    * Updated module and search patterns to recognise new output format from Picard version >= 2.16 and GATK output.
* **Qualimap BamQC**
    * Fixed bug where start of _Genome Fraction_ could have a step if target is 100% covered.
* **RNA-SeQC**
    * Added rRNA alignment stats to summary table [@Rolandde](https://github.com/Rolandde)
* **RSeqC**
    * Fixed read distribution plot by adding category for `other_intergenic` (thanks to [@moxgreen](https://github.com/moxgreen))
    * Fixed a dodgy plot title (Read GC content)
* **Supernova**
    * Added support for Supernova 2.0 reports. Fixed a TypeError bug when using txt reports only. Also a bug when parsing empty histogram files.

#### New MultiQC Features:
* Invalid choices for `--module` or `--exclude` now list the available modules alphabetically.
* Linting now checks for presence in `config.module_order` and tags.

#### Bug Fixes
* Excluding modules now works in combination with using module tags.
* Fixed edge-case bug where certain combinations of `output_fn_name` and `data_dir_name` could trigger a crash
* Conditional formatting - values are now longer double-labelled
* Made config option `extra_series` work in scatter plots the same way that it works for line plots
* Locked the `matplotlib` version to `v2.1.0` and below
    * Due to [two](https://github.com/matplotlib/matplotlib/issues/10476) [bugs](https://github.com/matplotlib/matplotlib/issues/10784) that appeared in `v2.2.0` - will remove this constraint when there's a new release that works again.





## [MultiQC v1.4](https://github.com/ewels/MultiQC/releases/tag/v1.4) - 2018-01-11

A slightly earlier-than-expected release due to a new problem with dependency packages that is breaking MultiQC installations since 2018-01-11.

#### New Modules:
* [**Sargasso**](http://statbio.github.io/Sargasso/)
    * Parses output from Sargasso - a tool to separate mixed-species RNA-seq reads according to their species of origin
    * Module written by [@hxin](https://github.com/hxin/)
* [**VerifyBAMID**](https://genome.sph.umich.edu/wiki/VerifyBamID)
    * Parses output from VerifyBAMID - a tool to detect contamination in BAM files.
    * Adds the `CHIPMIX` and `FREEMIX` columns to the general statistics table.
    * Module written by [@aledj2](https://github.com/aledj2/)

#### Module updates:
* **MACS2**
    * Updated to work with output from older versions of MACS2 by [@avilella](https://github.com/avilella/)
* **Peddy**
    * Add het check plot to suggest potential contamination by [@aledj2](https://github.com/aledj2)
* **Picard**
    * Picard HsMetrics `HS_PENALTY` plot now has correct axis labels
    * InsertSizeMetrics switches commas for points if it can't convert floats. Should help some european users.
* **QoRTs**
    * Added support for new style of output generated in the v1.3.0 release
* **Qualimap**
    * New `Error rate` column in General Statistics table, added by [@Cashalow](https://github.com/Cashalow/)
        * Hidden by default - customise your MultiQC config to always show this column (see [docs](http://multiqc.info/docs/#hiding-columns))
* **QUAST**
    * New option to customise the default display of contig count and length (eg. `bp` instead of `Mbp`).
    * See [documentation](http://multiqc.info/docs/#quast). Written by [@ewels](https://github.com/ewels/) and [@Cashalow](https://github.com/Cashalow/)
* **RSeQC**
    * Removed normalisation in Junction Saturation plot. Now raw counts instead of % of total junctions.

#### New MultiQC Features:
* Conditional formatting / highlighting of cell contents in tables
    * If you want to make values that match a criteria stand out more, you can now write custom rules and formatting instructions for tables.
    * For instructions, see [the documentation](http://multiqc.info/docs/#conditional-formatting)
* New `--lint` option which is strict about best-practices for writing new modules
    * Useful when writing new modules and code as it throws warnings
    * Currently only implemented for bar plots and a few other places. More linting coming soon...
* If MultiQC breaks and shows am error message, it now reports the filename of the last log it found
    * Hopefully this will help with debugging / finding dodgy input data

#### Bug Fixes
* Addressed new dependency error with conflicting package requirements
    * There was a conflict between the `networkx`, `colormath` and `spectra` releases.
    * I previously forced certain software versions to get around this, but `spectra` has now updated with the unfortunate effect of introducing a new dependency clash that halts installation.
* Fixed newly introduced bug where Custom Content MultiQC config file search patterns had been broken
* Updated pandoc command used in `--pdf` to work with new releases of Pandoc
* Made config `table_columns_visible` module name key matching case insensitive to make less frustrating





## [MultiQC v1.3](https://github.com/ewels/MultiQC/releases/tag/v1.3) - 2017-11-03

#### Breaking changes - custom search patterns
Only for users with custom search patterns for the `bowtie` or `star`: you will
need to update your config files - the `bowtie` search key is now `bowtie1`,
`star_genecounts` is now `star/genecounts`.

For users with custom modules - search patterns _must_ now conform to the search
pattern naming convention: `modulename` or `modulename/anything` (the search pattern
string beginning with the name of your module, anything you like after the first `/`).

#### New Modules:
* [**10X Supernova**](https://support.10xgenomics.com/de-novo-assembly/software/overview/welcome)
    * Parses statistics from the _de-novo_ Supernova software.
    * Module written by [@remiolsen](https://github.com/remiolsen/)
* [**BBMap**](https://sourceforge.net/projects/bbmap/)
    * Plot metrics from a number of BBMap tools, a suite of DNA/RNA mapping tools and utilities
    * Module written by [@boulund](https://github.com/boulund/) and [@epruesse](https://github.com/epruesse/)
* [**deepTools**](https://github.com/fidelram/deepTools) - new module!
    * Parse text output from `bamPEFragmentSize`, `estimateReadFiltering`, `plotCoverage`, `plotEnrichment`, and `plotFingerprint`
    * Module written by [@dpryan79](https://github.com/dpryan79/)
* [**Homer Tag Directory**](http://homer.ucsd.edu/homer/ngs/tagDir.html) - new submodule!
    * Module written by [@rdali](https://github.com/rdali/)
* [**illumina InterOp**](http://illumina.github.io/interop/index.html)
    * Module to parse metrics from illumina sequencing runs and demultiplexing, generated by the InterOp package
    * Module written by [@matthdsm](https://github.com/matthdsm/)
* [**RSEM**](https://deweylab.github.io/RSEM/) - new module!
    * Parse `.cnt` file comming from rsem-calculate-expression and plot read repartitions (Unalignable, Unique, Multi ...)
    * Module written by [@noirot](https://github.com/noirot/)
* [**HiCExplorer**](https://github.com/maxplanck-ie/HiCExplorer)
    * New module to parse the log files of `hicBuildMatrix`.
    * Module written by [@joachimwolff](https://github.com/joachimwolff/)

#### Module updates:
* **AfterQC**
    * Handle new output format where JSON summary key changed names.
* **bcl2fastq**
    * Clusters per sample plot now has tab where counts are categoried by lane.
* **GATK**
    * New submodule to handle Base Recalibrator stats, written by [@winni2k](https://github.com/winni2k/)
* **HiSAT2**
    * Fixed bug where plot title was incorrect if both SE and PE bargraphs were in one report
* **Picard HsMetrics**
    * Parsing code can now handle commas for decimal places
* **Preseq**
    * Updated odd file-search pattern that limited input files to 500kb
* **QoRTs**
    * Added new plots, new helptext and updated the module to produce a lot more output.
* **Qualimap BamQC**
    * Fixed edge-case bug where the refactored coverage plot code could raise an error from the `range` call.
* Documentation and link fixes for Slamdunk, GATK, bcl2fastq, Adapter Removal, FastQC and main docs
    * Many of these spotted and fixed by [@juliangehring](https://github.com/juliangehring/)
* Went through all modules and standardised plot titles
    * All plots should now have a title with the format _Module name: Plot name_

#### New MultiQC Features:
* New MultiQC docker image
    * Ready to use docker image now available at https://hub.docker.com/r/ewels/multiqc/ (200 MB)
    * Uses automated builds - pull `:latest` to get the development version, future releases will have stable tags.
    * Written by [@MaxUlysse](https://github.com/MaxUlysse/)
* New `module_order` config options allow modules to be run multiple times
    * Filters mean that a module can be run twice with different sets of files (eg. before and after trimming)
    * Custom module config parameters can be passed to module for each run
* File search refactored to only search for running modules
    * Makes search much faster when running with lots of files and limited modules
    * For example, if using `-m star` to only use the STAR module, all other file searches now skipped
* File search now warns if an unrecognised search type is given
* MultiQC now saves nearly all parsed data to a structured output file by default
    * See `multiqc_data/multiqc_data.json`
    * This can be turned off by setting `config.data_dump_file: false`
* Verbose logging when no log files found standardised. Less duplication in code and logs easier to read!
* New documentation section describing how to use MultiQC with Galaxy
* Using `shared_key: 'read_counts'` in table header configs now applies relevant defaults

#### Bug Fixes
* Installation problem caused by changes in upstream dependencies solved by stricter installation requirements
* Minor `default_dev` directory creation bug squashed
* Don't prepend the directory separator (`|`) to sample names with `-d` when there are no subdirs
* `yPlotLines` now works even if you don't set `width`





## [MultiQC v1.2](https://github.com/ewels/MultiQC/releases/tag/v1.2) - 2017-08-16

#### CodeFest 2017 Contributions
We had a fantastic group effort on MultiQC at the [2017 BOSC CodeFest](https://www.open-bio.org/wiki/Codefest_2017).
Many thanks to those involved!

#### New Modules:
* [**AfterQC**](https://github.com/OpenGene/AfterQC) - New module!
    * Added parsing of the _AfterQC_ json file data, with a plot of filtered reads.
    * Work by [@raonyguimaraes](https://github.com/raonyguimaraes)
* [**bcl2fastq**](https://support.illumina.com/sequencing/sequencing_software/bcl2fastq-conversion-software.html)
    * bcl2fastq can be used to both demultiplex data and convert BCL files to FASTQ file formats for downstream analysis
    * New module parses JSON output from recent versions and summarises some key statistics from the demultiplexing process.
    * Work by [@iimog](https://github.com/iimog) (with a little help from [@tbooth](https://github.com/tbooth) and [@ewels](https://github.com/ewels))
* [**leeHom**](https://github.com/grenaud/leeHom)
    * leeHom is a program for the Bayesian reconstruction of ancient DNA
* [**VCFTools**](https://vcftools.github.io)
    * Added initial support for VCFTools `relatedness2`
    * Added support for VCFTools `TsTv-by-count` `TsTv-by-qual` `TsTv-summary`
    * Module written by [@mwhamgenomics](https://github.com/mwhamgenomics)

#### Module updates:
* **FastQ Screen**
    * Gracefully handle missing data from very old FastQ Screen versions.
* **RNA-SeQC**
    * Add new transcript-associated reads plot.
* **Picard**
    * New submodule to handle output from `TargetedPcrMetrics`
* **Prokka**
    * Added parsing of the `# CRISPR arrays` data from Prokka when available ([@asetGem](https://github.com/asetGem))
* **Qualimap**
    * Some code refactoring to radically improve performance and run times, especially with high coverage datasets.
    * Fixed bug where _Cumulative coverage genome fraction_ plot could be truncated.

#### New MultiQC Features:
* New module help text
    * Lots of additional help text was written to make MultiQC report plots easier to interpret.
    * Updated modules:
        * Bowtie
        * Bowtie 2
        * Prokka
        * Qualimap
        * SnpEff
    * Elite team of help-writers:
        * [@tabwalsh](https://github.com/tabwalsh)
        * [@ddesvillechabrol](https://github.com/tabwalsh)
        * [@asetGem](https://github.com/asetGem)
* New config option `section_comments` allows you to add custom comments above specific sections in the report
* New `--tags` and `--view_tags` command line options
    * Modules can now be given tags (keywords) and filtered by those. So running `--tags RNA` will only run MultiQC modules related to RNA analysis.
    * Work by [@Hammarn](https://github.com/Hammarn)
* Back-end configuration options to specify the order of table columns
    * Modules and user configs can set priorities for columns to customise where they are displayed
    * Work by [@tbooth](https://github.com/tbooth)
* Added framework for proper unit testing
    * Previous start on unit tests tidied up, new blank template and tests for the `clean_sample_name` functionality.
    * Added to Travis and Appveyor for continuous integration testing.
    * Work by [@tbooth](https://github.com/tbooth)
* Bug fixes and refactoring of report configuration saving / loading
    * Discovered and fixed a bug where a report config could only be loaded once
    * Work by [@DennisSchwartz](https://github.com/DennisSchwartz)
* Table column row headers (sample names) can now be numeric-only.
    * Work by [@iimog](https://github.com/iimog)
* Improved sample name cleaning functionality
    * Added option `regex_keep` to clean filenames by _keeping_ the matching part of a pattern
    * Work by [@robinandeer](https://github.com/robinandeer)
* Handle error when invalid regexes are given in reports
    * Now have a nice toast error warning you and the invalid regexes are highlighted
    * Previously this just crashed the whole report without any warning
    * Work by [@robinandeer](https://github.com/robinandeer)
* Command line option `--dirs-depth` now sets `-d` to `True` (so now works even if `-d` isn't also specified).
* New config option `config.data_dump_file` to export as much data as possible to `multiqc_data/multiqc_data.json`
* New code to send exported JSON data to a a web server
    * This is in preparation for the upcoming MegaQC project. Stay tuned!

#### Bug Fixes:
* Specifying multiple config files with `-c`/`--config` now works as expected
    * Previously this would only read the last specified
* Fixed table rendering bug that affected Chrome v60 and IE7-11
    * Table cell background bars weren't showing up. Updated CSS to get around this rendering error.
* HTML ID cleanup now properly cleans strings so that they work with jQuery as expected.
* Made bar graph sample highlighting work properly again
* Config `custom_logo` paths can now be relative to the config file (or absolute as before)
* Report doesn't keep annoyingly telling you that toolbox changes haven't been applied
    * Now uses more subtle _toasts_ and only when you close the toolbox (not every click).
* Switching report toolbox options to regex mode now enables the _Apply_ button as it should.
* Sorting table columns with certain suffixes (eg. `13X`) no works properly (numerically)
* Fixed minor bug in line plot data smoothing (now works with unsorted keys)

---

## [MultiQC v1.1](https://github.com/ewels/MultiQC/releases/tag/v1.1) - 2017-07-18

#### New Modules:

* [**BioBloom Tools**](https://github.com/bcgsc/biobloom)
    * Create Bloom filters for a given reference and then to categorize sequences
* [**Conpair**](https://github.com/nygenome/Conpair)
    * Concordance and contamination estimator for tumor–normal pairs
* [**Disambiguate**](https://github.com/AstraZeneca-NGS/disambiguate)
    * Bargraph displaying the percentage of reads aligning to two different reference genomes.
* [**Flexbar**](https://github.com/seqan/flexbar)
    * Flexbar is a tool for flexible barcode and adapter removal.
* [**HISAT2**](https://ccb.jhu.edu/software/hisat2/)
    * New module for the HISAT2 aligner.
    * Made possible by updates to HISAT2 logging by @infphilo (requires `--new-summary` HISAT2 flag).
* [**HOMER**](http://homer.ucsd.edu/homer/)
    * Support for summary statistics from the `findPeaks` tool.
* [**Jellyfish**](http://www.cbcb.umd.edu/software/jellyfish/)
    * Histograms to estimate library complexity and coverage from k-mer content.
    * Module written by @vezzi
* [**MACS2**](https://github.com/taoliu/MACS)
    * Summary of redundant rate from MACS2 peak calling.
* [**QoRTs**](http://hartleys.github.io/QoRTs/)
    * QoRTs is toolkit for analysis, QC and data management of RNA-Seq datasets.
* [**THetA2**](http://compbio.cs.brown.edu/projects/theta/)
    * THeTA2 _(Tumor Heterogeneity Analysis)_ estimates tumour purity and clonal / subclonal copy number.

#### Module updates:

* **BCFtools**
    * Option to collapse complementary changes in substitutions plot, useful for non-strand specific experiments (thanks to @vladsaveliev)
* **Bismark**
    * M-Bias plots no longer show read 2 for single-end data.
* **Custom Content**
    * New option to print raw HTML content to the report.
* **FastQ Screen**
    * Fixed edge-case bug where many-sample plot broke if total number of reads was less than the subsample number.
    * Fixed incorrect logic of config option `fastqscreen_simpleplot` (thanks to @daler)
    * Organisms now alphabetically sorted in fancy plot so that order is nonrandom (thanks to @daler)
    * Fixed bug where `%No Hits` was missed in logs from recent versions of FastQ Screen.
* **HTSeq Counts**
    * Fixed but so that module still works when `--additional-attr` is specified in v0.8 HTSeq above (thanks to @nalcala)
* **Picard**
    * CollectInsertSize: Fixed bug that could make the General Statistics _Median Insert Size_ value incorrect.
    * Fixed error in sample name regex that left trailing `]` characters and was generally broken (thanks to @jyh1 for spotting this)
* **Preseq**
    * Improved plots display (thanks to @vladsaveliev)
* **Qualimap**
    * Only calculate bases over target coverage for values in General Statistics. Should give a speed increase for very high coverage datasets.
* **QUAST**
    * Module is now compatible with runs from [MetaQUAST](http://quast.sourceforge.net/metaquast) (thanks to @vladsaveliev)
* **RSeQC**
    * Changed default order of sections
    * Added config option to reorder and hide module report sections

#### New MultiQC features:

* If a report already exists, execution is no longer halted.
    * `_1` is appended to the filename, iterating if this also exists.
    * `-f`/`--force` still overwrites existing reports as before
    * Feature written by [@Hammarn](https://github.com/Hammarn)
* New ability to run modules multiple times in a single report
    * Each run can be given different configuration options, including filters for input files
    * For example, have FastQC after trimming as well as FastQC before trimming.
    * See the relevant [documentation](http://multiqc.info/docs/#order-of-modules) for more instructions.
* New option to customise the order of report _sections_
    * This is in addition / alternative to changing the order of module execution
    * Allows one module to have sections in multiple places (eg. Custom Content)
* Tables have new column options `floor`, `ceiling` and `minRange`.
* Reports show warning if JavaScript is disabled
* Config option `custom_logo` now works with file paths relative to config file directory and cwd.

#### Bug Fixes:

* Table headers now sort columns again after scrolling the table
* Fixed buggy table header tooltips
* Base `clean_s_name` function now strips excess whitespace.
* Line graphs don't smooth lines if not needed (number of points < maximum number allowed)
* PDF output now respects custom output directory.

---

## [MultiQC v1.0](https://github.com/ewels/MultiQC/releases/tag/v1.0) - 2017-05-17
Version 1.0! This release has been a long time coming and brings with it some fairly
major improvements in speed, report filesize and report performance. There's also
a bunch of new modules, more options, features and a whole lot of bug fixes.

The version number is being bumped up to 1.0 for a couple of reasons:

1. MultiQC is now _(hopefully)_ relatively stable. A number of facilities and users
   are now using it in a production setting and it's published. It feels like it
   probably deserves v1 status now somehow.
2. This update brings some fairly major changes which will break backwards
   compatibility for plugins. As such, semantic versioning suggests a change in
   major version number.

### Breaking Changes
For most people, you shouldn't have any problems upgrading. There are two
scenarios where you may need to make changes with this update:

#### 1. You have custom file search patterns
Search patterns have been flattened and may no longer have arbitrary depth.
For example, you may need to change the following:
```yaml
fastqc:
    data:
        fn: 'fastqc_data.txt'
    zip:
        fn: '*_fastqc.zip'
```
to this:
```yaml
fastqc/data:
    fn: 'fastqc_data.txt'
fastqc/zip:
    fn: '*_fastqc.zip'
```
See the [documentation](http://multiqc.info/docs/#step-1-find-log-files) for instructions on how to write the new file search syntax.

See [`search_patterns.yaml`](multiqc/utils/search_patterns.yaml) for the new module search keys
and more examples.

####  2. You have custom plugins / modules / external code
To see what changes need to applied to your custom plugin code, please see the [MultiQC docs](http://multiqc.info/docs/#v1.0-updates).

#### New Modules:

* [**Adapter Removal**](https://github.com/mikkelschubert/adapterremoval)
    * AdapterRemoval v2 - rapid adapter trimming, identification, and read merging
* [**BUSCO**](http://busco.ezlab.org/)
    * New module for the `BUSCO v2` tool, used for assessing genome assembly and annotation completeness.
* [**Cluster Flow**](http://clusterflow.io)
    * Cluster Flow is a workflow tool for bioinformatics pipelines. The new module parses executed tool commands.
* [**RNA-SeQC**](http://archive.broadinstitute.org/cancer/cga/rna-seqc)
    * New module to parse output from RNA-SeQC, a java program which computes a series
    of quality control metrics for RNA-seq data.
* [**goleft indexcov**](https://github.com/brentp/goleft/tree/master/indexcov)
    * [goleft indexcov](https://github.com/brentp/goleft/tree/master/indexcov) uses the PED and ROC
    data files to create diagnostic plots of coverage per sample, helping to identify sample gender and coverage issues.
    * Thanks to @chapmanb and @brentp
* [**SortMeRNA**](http://bioinfo.lifl.fr/RNA/sortmerna/)
    * New module for `SortMeRNA`, commonly used for removing rRNA contamination from datasets.
    * Written by @bschiffthaler

#### Module updates:

* **Bcftools**
    * Fixed bug with display of indels when only one sample
* **Cutadapt**
    * Now takes the filename if the sample name is `-` (stdin). Thanks to @tdido
* **FastQC**
    * Data for the Sequence content plot can now be downloaded from reports as a JSON file.
* **FastQ Screen**
    * Rewritten plotting method for high sample numbers plot (~ > 20 samples)
    * Now shows counts for single-species hits and bins all multi-species hits
    * Allows plot to show proper percentage view for each sample, much easier to interpret.
* **HTSeq**
    * Fix bug where header lines caused module to crash
* **Picard**
    * New `RrbsSummaryMetrics` Submodule!
    * New `WgsMetrics` Submodule!
    * `CollectGcBiasMetrics` module now prints summary statistics to `multiqc_data` if found. Thanks to @ahvigil
* **Preseq**
    * Now trims the x axis to the point that meets 90% of `min(unique molecules)`.
  	Hopefully prevents ridiculous x axes without sacrificing too much useful information.
    * Allows to show estimated depth of coverage instead of less informative molecule counts
  	(see [details](http://multiqc.info/docs/#preseq)).
    * Plots dots with externally calculated real read counts (see [details](http://multiqc.info/docs/#preseq)).
* **Qualimap**
    * RNASeq Transcript Profile now has correct axis units. Thanks to @roryk
    * BamQC module now doesn't crash if reports don't have genome gc distributions
* **RSeQC**
    * Fixed Python3 error in Junction Saturation code
    * Fixed JS error for Junction Saturation that made the single-sample combined plot only show _All Junctions_

#### Core MultiQC updates:
* Change in module structure and import statements (see [details](http://multiqc.info/docs/#v1.0-updates)).
* Module file search has been rewritten (see above changes to configs)
    * Significant improvement in search speed (test dataset runs in approximately half the time)
    * More options for modules to find their logs, eg. filename and contents matching regexes (see the [docs](http://multiqc.info/docs/#step-1-find-log-files))
* Report plot data is now compressed, significantly reducing report filesizes.
* New `--ignore-samples` option to skip samples based on parsed sample name
    * Alternative to filtering by input filename, which doesn't always work
    * Also can use config vars `sample_names_ignore` (glob patterns) and `sample_names_ignore_re` (regex patterns).
* New `--sample-names` command line option to give file with alternative sample names
    * Allows one-click batch renaming in reports
* New `--cl_config` option to supply MultiQC config YAML directly on the command line.
* New config option to change numeric multiplier in General Stats
    * For example, if reports have few reads, can show `Thousands of Reads` instead of `Millions of Reads`
    * Set config options `read_count_multiplier`, `read_count_prefix` and `read_count_desc`
* Config options `decimalPoint_format` and `thousandsSep_format` now apply to tables as well as plots
    * By default, thosands will now be separated with a space and `.` used for decimal places.
* Tables now have a maximum-height by default and scroll within this.
    * Speeds up report rendering in the web browser and makes report less stupidly long with lots of samples
    * Button beneath table toggles full length if you want a zoomed-out view
    * Refactored and removed previous code to make the table header "float"
    * Set `config.collapse_tables` to `False` to disable table maximum-heights
* Bar graphs and heatmaps can now be zoomed in on
    * Interactive plots sometimes hide labels due to lack of space. These can now be zoomed in on to see specific samples in more detail.
* Report plots now load sequentially instead of all at once
    * Prevents the browser from locking up when large reports load
* Report plot and section HTML IDs are now sanitised and checked for duplicates
* New template available (called _sections_) which has faster loading
    * Only shows results from one module at a time
    * Makes big reports load in the browser much more quickly, but requires more clicking
    * Try it out by specifying `-t sections`
* Module sections tidied and refactored
    * New helper function `self.add_section()`
    * Sections hidden in nav if no title (no more need for the hacky `self.intro += `)
    * Content broken into `description`, `help` and `plot`, with automatic formatting
    * Empty module sections are now skipped in reports. No need to check if a plot function returns `None`!
    * Changes should be backwards-compatible
* Report plot data export code refactored
    * Now doesn't export hidden samples (uses HighCharts [export-csv](https://github.com/highcharts/export-csv) plugin)
* Handle error when `git` isn't installed on the system.
* Refactored colouring of table cells
    * Was previously done in the browser using [chroma.js](http://gka.github.io/chroma.js/)
    * Now done at report generation time using the [spectra](https://pypi.python.org/pypi/spectra) package
    * Should helpfully speed up report rendering time in the web browser, especially for large reports
* Docs updates (thanks to @varemo)
* Previously hidden log file `.multiqc.log` renamed to `multiqc.log` in `multiqc_data`
* Added option to load MultiQC config file from a path specified in the environment variable `MULTIQC_CONFIG_PATH`
* New table configuration options
    * `sortRows: False` prevents table rows from being sorted alphabetically
    * `col1_header` allows the default first column header to be changed from "Sample Name"
* Tables no longer show _Configure Columns_ and _Plot_ buttons if they only have a single column
* Custom content updates
    * New `custom_content`/`order` config option to specify order of Custom Content sections
    * Tables now use the header for the first column instead of always having `Sample Name`
    * JSON + YAML tables now remember order of table columns
    * Many minor bugfixes
* Line graphs and scatter graphs axis limits
    * If limits are specified, data exceeding this is no longer saved in report
    * Visually identical, but can make report file sizes considerable smaller in some cases
* Creating multiple plots without a config dict now works (previously just gave grey boxes in report)
* All changes are now tested on a Windows system, using [AppVeyor](https://ci.appveyor.com/project/ewels/multiqc/)
* Fixed rare error where some reports could get empty General Statistics tables when no data present.
* Fixed minor bug where config option `force: true` didn't work. Now you don't have to always specify `-f`!


---

## [MultiQC v0.9](https://github.com/ewels/MultiQC/releases/tag/v0.9) - 2016-12-21
A major new feature is released in v0.9 - support for _custom content_. This means
that MultiQC can now easily include output from custom scripts within reports without
the need for a new module or plugin. For more information, please see the
[MultiQC documentation](http://multiqc.info/docs/#custom-content).

#### New Modules:

* [**HTSeq**](http://www-huber.embl.de/HTSeq/doc/count.html)
    * New module for the `htseq-count` tool, often used in RNA-seq analysis.
* [**Prokka**](http://www.vicbioinformatics.com/software.prokka.shtml)
    * Prokka is a software tool for the rapid annotation of prokaryotic genomes.
* [**Slamdunk**](http://t-neumann.github.io/slamdunk/)
    * Slamdunk is a software tool to analyze SLAMSeq data.
* [**Peddy**](https://github.com/brentp/peddy)
    * Peddy calculates genotype :: pedigree correspondence checks, ancestry checks and sex checks using VCF files.

#### Module updates:

* **Cutadapt**
    * Fixed bug in General Stats table number for old versions of cutadapt (pre v1.7)
    * Added support for _really_ old cutadapt logs (eg. v.1.2)
* **FastQC**
    * New plot showing total overrepresented sequence percentages.
    * New option to parse a file containing a theoretical GC curve to display in the background.
        * Human & Mouse Genome / Transcriptome curves bundled, or make your own using
          [fastqcTheoreticalGC](https://github.com/mikelove/fastqcTheoreticalGC). See the
          [MultiQC docs](http://multiqc.info/docs/#fastqc) for more information.
* **featureCounts**
    * Added parsing checks and catch failures for when non-featureCounts files are picked up by accident
* **GATK**
    * Fixed logger error in VariantEval module.
* **Picard**
    * Fixed missing sample overwriting bug in `RnaSeqMetrics`
    * New feature to customise coverage shown from `HsMetrics` in General Statistics table
    see the [docs](http://multiqc.info/docs/#picard) for info).
    * Fixed compatibility problem with output from `CollectMultipleMetrics` for `CollectAlignmentSummaryMetrics`
* **Preseq**
    * Module now recognises output from `c_curve` mode.
* **RSeQC**
    * Made the gene body coverage plot show the percentage view by default
    * Made gene body coverage properly handle sample names
* **Samtools**
    * New module to show duplicate stats from `rmdup` logs
    * Fixed a couple of niggles in the idxstats plot
* **SnpEff**
    * Fixed swapped axis labels in the Variant Quality plot
* **STAR**
    * Fixed crash when there are 0 unmapped reads.
    * Sample name now taken from the directory name if no file prefix found.
* **Qualimap BamQC**
    * Add a line for pre-calculated reference genome GC content
    * Plot cumulative coverage for values above 50x, align with the coverage histogram.
    * New ability to customise coverage thresholds shown in General Statistics table
    (see the [docs](http://multiqc.info/docs/#qualimap) for info).

#### Core MultiQC updates:
* Support for _custom content_ (see top of release notes).
* New ninja report tool: make scatter plots of any two table columns!
* Plot data now saved in `multiqc_data` when 'flat' image plots are created
    * Allows you easily re-plot the data (eg. in Excel) for further downstream investigation
* Added _'Apply'_ button to Highlight / Rename / Hide.
    * These tools can become slow with large reports. This means that you can enter several
    things without having to wait for the report to replot each change.
* Report heatmaps can now be sorted by highlight
* New config options `decimalPoint_format` and `thousandsSep_format`
    * Allows you to change the default `1 234.56` number formatting for plots.
* New config option `top_modules` allows you to specify modules that should come at the top of the report
* Fixed bar plot bug where missing categories could shift data between samples
* Report title now printed in the side navigation
* Missing plot IDs added for easier plot exporting
* Stopped giving warnings about skipping directories (now a debug message)
* Added warnings in report about missing functionality for flat plots (exporting and toolbox)
* Export button has contextual text for images / data
* Fixed a bug where user config files were loaded twice
* Fixed bug where module order was random if `--module` or `--exclude` was used.
* Refactored code so that the order of modules can be changed in the user config
* Beefed up code + docs in scatter plots back end and multiple bar plots.
* Fixed a few back end nasties for Tables
    * Shared-key columns are no longer forced to share colour schemes
    * Fixed bug in lambda modified values when format string breaks
    * Supplying just data with no header information now works as advertised
* Improvements to back end code for bar plots
    * New `tt_decimals` and `tt_suffix` options for bar plots
    * Bar plots now support `yCeiling`, `yFloor` and `yMinRange`, as with line plots.
    * New option `hide_zero_cats:False` to force legends to be shown even when all data is 0
* General Stats _Showing x of y_ columns count is fixed on page load.
* Big code whitespace cleanup

---

## [MultiQC v0.8](https://github.com/ewels/MultiQC/releases/tag/v0.8) - 2016-09-26

#### New Modules:

* [**GATK**](https://software.broadinstitute.org/gatk/)
    * Added support for VariantEval reports, only parsing a little of the information
    in there so far, but it's a start.
    * Module originally written by @robinandeer at the [OBF Codefest](https://www.open-bio.org/wiki/Codefest_2016),
    finished off by @ewels
* [**Bcftools**](https://samtools.github.io/bcftools/)
* [**QUAST**](http://quast.bioinf.spbau.ru/)
    * QUAST is a tool for assessing de novo assemblies against reference genomes.

#### Module updates:

* **Bismark** now supports reports from `bam2nuc`, giving Cytosine coverage in General Stats.
* **Bowtie1**
    * Updated to try to find bowtie command before log, handle multiple logs in one file. Same as bowtie2.
* **FastQC**
    * Sample pass/warn/fail lists now display properly even with large numbers of samples
    * Sequence content heatmap display is better with many samples
* **Kallisto**
    * Now supports logs from SE data.
* **Picard**
    * `BaseDistributionByCycle` - new submodule! Written by @mlusignan
    * `RnaSeqMetrics` - new submodule! This one by @ewels ;)
    * `AlignmentSummaryMetrics` - another new submodule!
    * Fixed truncated files crash bug for Python 3 _(#306)_
* **Qualimap RNASeqQC**
    * Fixed parsing bug affecting counts in _Genomic Origin_ plot.
    * Module now works with European style thousand separators (`1.234,56` instead of `1,234.56`)
* **RSeQC**
    * `infer_experiment` - new submodule! Written by @Hammarn
* **Samtools**
    * `stats` submodule now has separate bar graph showing alignment scores
    * `flagstat` - new submodule! Written by @HLWiencko
    * `idxstats` - new submodule! This one by @ewels again

#### Core MultiQC updates:
* New `--export`/`-p` option to generate static images plot in `multiqc_plots` (`.png`, `.svg` and `.pdf`)
    * Configurable with `export_plots`, `plots_dir_name` and `export_plot_formats` config options
    * `--flat` option no longer saves plots in `multiqc_data/multiqc_plots`
* New `--comment`/`-b` flag to add a comment to the top of reports.
* New `--dirs-depth`/`-dd` flag to specify how many directories to prepend with `--dirs`/`-d`
    * Specifying a postive number will take that many directories from the end of the path
    * A negative number will take directories from the start of the path.
* Directory paths now appended before cleaning, so `fn_clean_exts` will now affect these names.
* New `custom_logo` attributes to add your own logo to reports.
* New `report_header_info` config option to add arbitrary information to the top of reports.
* New `--pdf` option to create a PDF report
    * Depends on [Pandoc](http://pandoc.org) being installed and is in a beta-stage currently.
    * Note that specifying this will make MultiQC use the `simple` template, giving a HTML report with
    much reduced functionality.
* New `fn_clean_sample_names` config option to turn off sample name cleaning
    * This will print the full filename for samples. Less pretty reports and rows
    on the General Statistics table won't line up, but can prevent overwriting.
* Table header defaults can now be set easily
* General Statistics table now hidden if empty.
* Some new defaults in the sample name cleaning
* Updated the `simple` template.
    * Now has no toolbox or nav, no JavaScript and is better suited for printing / PDFs.
    * New `config.simple_output` config flag so code knows when we're trying to avoid JS.
* Fixed some bugs with config settings (eg. template) being overwritten.
* NFS log file deletion bug fixed by @brainstorm (#265)
* Fixed bug in `--ignore` behaviour with directory names.
* Fixed nasty bug in beeswarm dot plots where sample names were mixed up (#278)
* Beeswarm header text is now more informative (sample count with more info on a tooltip)
* Beeswarm plots now work when reports have > 1000 samples
* Fixed some buggy behaviour in saving / loading report highlighting + renaming configs (#354)

Many thanks to those at the [OpenBio Codefest 2016](https://www.open-bio.org/wiki/Codefest_2016)
who worked on MultiQC projects.

---

## [MultiQC v0.7](https://github.com/ewels/MultiQC/releases/tag/v0.7) - 2016-07-04
#### Module updates:
* [**Kallisto**](https://pachterlab.github.io/kallisto/) - new module!
* **Picard**
    * Code refactored to make maintenance and additions easier.
    * Big update to `HsMetrics` parsing - more results shown in report, new plots (by @lpantano)
    * Updated `InsertSizeMetrics` to understand logs generated by `CollectMultipleMetrics` (#215)
    * Newlines in picard output. Fixed by @dakl
* **Samtools**
    * Code refactored
    * Rewrote the `samtools stats` code to display more stats in report with a beeswarm plot.
* **Qualimap**
    * Rewritten to use latest methods and fix bugs.
    * Added _Percentage Aligned_ column to general stats for `BamQC` module.
    * Extra table thresholds added by @avilella (hidden by default)
* **General Statistics**
    * Some tweaks to the display defaults (FastQC, Bismark, Qualimap, SnpEff)
    * Now possible to skip the General Statistics section of the report with `--exclude general_stats`
* **Cutadapt** module updated to recognise logs from old versions of cutadapt (<= v1.6)
* **Trimmomatic**
    * Now handles `,` decimal places in percentage values.
    * Can cope with line breaks in log files (see issue #212)
* **FastQC** refactored
    * Now skips zip files if the sample name has already been found. Speeds up MultiQC execution.
    * Code cleaned up. Parsing and data-structures standardised.
    * New popovers on Pass / Warn / Fail status bars showing sample names. Fast highlighting and hiding.
    * New column in General Stats (hidden by default) showing percentage of FastQC modules that failed.
* **SnpEff**
    * Search pattern now more generic, should match reports from others.
    * _Counts by Effect_ plot removed (had hundreds of categories, was fairly unusable).
    * `KeyError` bug fixed.
* **Samblaster** now gets sample name from `ID` instead of `SM` (@dakl)
* **Bowtie 2**
    * Now parses overall alignment rate as intended.
    * Now depends on even less log contents to work with more inputs.
* **MethylQA** now handles variable spacing in logs
* **featureCounts** now splits columns on tabs instead of whitespace, can handle filenames with spaces

#### Core MultiQC updates:
* **Galaxy**: MultiQC now available in Galax! Work by @devengineson / @yvanlebras / @cmonjeau
    * See it in the [Galaxy Toolshed](https://toolshed.g2.bx.psu.edu/view/engineson/multiqc/)
* **Heatmap**: New plot type!
* **Scatter Plot**: New plot type!
* **Download raw data** behind plots in reports! Available in the Export toolbox.
    * Choose from tab-separated, comma-separated and the complete JSON.
* **Table columns can be hidden** on page load (shown through _Configure Columns_)
    * Defaults are configurable using the `table_columns_visible` config option.
* **Beeswarm plot**: Added missing rename / highlight / hiding functionality.
* New `-l` / `--file-list` option: specify a file containing a **list of files** to search.
* **Updated HighCharts** to v4.2.5. Added option to export to JPEG.
* Can now **cancel execution** with a single `ctrl+c` rather than having to button mash
* More granular control of **skipping files** during scan (filename, dirname, path matching)
    * Fixed `--exclude` so that it works with directories as well as files
* **New _Clear_ button** in toolbox to bulk remove highlighting / renaming / hiding filters.
* Improved documentation about behaviour for large sample numbers.
* Handle YAML parsing errors for the config file more gracefully
* Removed empty columns from tables again
* Fixed bug in changing module search patterns, reported by @lweasel
* Added timeout parameter to version check to prevent hang on systems with long defaults
* Fixed table display bug in Firefox
* Fixed bug related to order in which config files are loaded
* Fixed bug that broke the _"Show only"_ toolbox feature with multiple names.
* Numerous other small bugs.


---

## [MultiQC v0.6](https://github.com/ewels/MultiQC/releases/tag/v0.6) - 2016-04-29
#### Module updates:
* New [Salmon](http://combine-lab.github.io/salmon/) module.
* New [Trimmomatic](http://www.usadellab.org/cms/?page=trimmomatic) module.
* New [Bamtools stats](https://github.com/pezmaster31/bamtools) module.
* New beeswarm plot type. General Stats table replaced with this when many samples in report.
* New RSeQC module: Actually a suite of 8 new modules supporting various outputs from RSeQC
* Rewrote bowtie2 module: Now better at parsing logs and tries to scrape input from wrapper logs.
* Made cutadapt show counts by default instead of obs/exp
* Added percentage view to Picard insert size plot

#### Core MultiQC updates:
* Dynamic plots now update their labels properly when changing datasets and to percentages
* Config files now loaded from working directory if present
* Started new docs describing how each module works
* Refactored featureCounts module. Now handles summaries describing multiple samples.
* Stopped using so many hidden files. `.multiqc.log` now called `multiqc.log`
* New `-c`/`--config` command line option to specify a MultiQC configuration file
* Can now load run-specific config files called `multiqc_config.yaml` in working directory
* Large code refactoring - moved plotting code out of `BaseModule` and into new `multiqc.plots` submodules
* Generalised code used to generate the General Stats table so that it can be used by modules
* Removed interactive report tour, replaced with a link to a youtube tutorial
* Made it possible to permanently hide the blue welcome message for all future reports
* New option to smooth data for line plots. Avoids mega-huge plots. Applied to SnpEff, RSeQC, Picard.

Bugfixes:
* Qualimap handles infinity symbol (thanks @chapmanb )
* Made SnpEff less fussy about required fields for making plots
* UTF-8 file paths handled properly in Py2.7+
* Extending two config variables wasn't working. Now fixed.
* Dragging the height bar of plots now works again.
* Plots now properly change y axis limits and labels when changing datasets
* Flat plots now have correct path in `default_dev` template

---

## [MultiQC v0.5](https://github.com/ewels/MultiQC/releases/tag/v0.5) - 2016-03-29
#### Module updates:
* New [Skewer](https://github.com/relipmoc/skewer) module, written by @dakl
* New [Samblaster](https://github.com/GregoryFaust/samblaster) module, written by @dakl
* New [Samtools stats](http://www.htslib.org/) module, written by @lpantano
* New [HiCUP](http://www.bioinformatics.babraham.ac.uk/projects/hicup/) module
* New [SnpEff](http://snpeff.sourceforge.net/) module
* New [methylQA](http://methylqa.sourceforge.net/) module

#### Core MultiQC updates:
* New "Flat" image plots, rendered at run time with MatPlotLib
    * By default, will use image plots if > 50 samples (set in config as `plots_flat_numseries`)
    * Means that _very_ large numbers of samples can be viewed in reports. _eg._ single cell data.
    * Templates can now specify their own plotting functions
    * Use `--flat` and `--interactive` to override this behaviour
* MultiQC added to `bioconda` (with help from @dakl)
* New plugin hook: `config_loaded`
* Plugins can now add new command line options (thanks to @robinandeer)
* Changed default data directory name from `multiqc_report_data` to `multiqc_data`
* Removed support for depreciated MultiQC_OSXApp
* Updated logging so that a verbose `multiqc_data/.multiqc.log` file is always written
* Now logs more stuff in verbose mode - command used, user configs and so on.
* Added a call to multiqc.info to check for new versions. Disable with config `no_version_check`
* Removed general stats manual row sorting.
* Made filename matching use glob unix style filename match patterns
* Everything (including the data directory) is now created in a temporary directory and moved when MultiQC is complete.
* A handful of performance updates for large analysis directories

---

## [MultiQC v0.4](https://github.com/ewels/MultiQC/releases/tag/v0.4) - 2016-02-16
* New `multiqc_sources.txt` which identifies the paths used to collect all report data for each sample
* Export parsed data as tab-delimited text, `JSON` or `YAML` using the new `-k`/`--data-format` command line option
* Updated HighCharts from `v4.2.2` to `v4.2.3`, fixes tooltip hover bug.
* Nicer export button. Now tied to the export toolbox, hopefully more intuitive.
* FastQC: Per base sequence content heatmap can now be clicked to show line graph for single sample
* FastQC: No longer show adapter contamination datasets with <= 0.1% contamination.
* Picard: Added support for `CollectOxoGMetrics` reports.
* Changed command line option `--name` to `--filename`
* `--name` also used for filename if `--filename` not specified.
* Hide samples toolbox now has switch to _show only_ matching samples
* New regex help box with examples added to report
* New button to copy general stats table to the clipboard
* General Stats table 'floating' header now sorts properly when scrolling
* Bugfix: MultiQC default_dev template now copies module assets properly
* Bufgix: General Stats table floating header now resizes properly when page width changes

---

## [MultiQC v0.3.2](https://github.com/ewels/MultiQC/releases/tag/v0.3.2) - 2016-02-08
* All modules now load their log file search parameters from a config
  file, allowing you to overwrite them using your user config file
    * This is useful if your analysis pipeline renames program outputs
* New Picard (sub)modules - Insert Size, GC Bias & HsMetrics
* New Qualimap (sub)module - RNA-Seq QC
* Made Picard MarkDups show percent by default instead of counts
* Added M-Bias plot to Bismark
* New option to stream report HTML to `stdout`
* Files can now be specified as well as directories
* New options to specify whether the parsed data directory should be created
    * command line flags: `--data` / `--no-data`
    * config option name: `make_data_dir`
* Fixed bug with incorrect path to installation dir config YAML file
* New toolbox drawer for bulk-exporting graph images
* Report side navigation can now be hidden to maximise horizontal space
* Mobile styling improved for narrow screen
* More vibrant colours in the general stats table
* General stats table numbers now left aligned
* Settings now saved and loaded to named localstorage locations
    * Simplified interface - no longer global / single report saving
    * Removed static file config. Solves JS error, no-one was doing this
    since we have standalone reports anyway.
* Added support for Python 3.5
* Fixed bug with module specific CSS / JS includes in some templates
* Made the 'ignore files' config use unix style file pattern matching
* Fixed some bugs in the FastQ Screen module
* Fixed some bugs in the FastQC module
* Fixed occasional general stats table bug
* Table sorting on sample names now works after renaming
* Bismark module restructure
    * Each report type now handled independently (alignment / dedup / meth extraction)
    * M-Bias plot now shows R1 and R2
* FastQC GC content plot now has option for counts or percentages
    * Allows comparison between samples with very different read counts
* Bugfix for reports javascript
    * Caused by updated to remotely loaded HighCharts export script
    * Export script now bundled with multiqc, so does not depend on internet connection
    * Other JS errors fixed in this work
* Bugfix for older FastQC reports - handle old style sequence dup data
* Bugfix for varying Tophat alignment report formats
* Bugfix for Qualimap RNA Seq reports with paired end data


---

## [MultiQC v0.3.1](https://github.com/ewels/MultiQC/releases/tag/v0.3.1) - 2015-11-04
* Hotfix patch to fix broken FastQC module (wasn't finding `.zip` files properly)
* General Stats table colours now flat. Should improve browser speed.
* Empty rows now hidden if appear due to column removal in general stats
* FastQC Kmer plot removed until we have something better to show.

---

## [MultiQC v0.3](https://github.com/ewels/MultiQC/releases/tag/v0.3) - 2015-11-04
* Lots of lovely new documentation!
* Child templates - easily customise specific parts of the default report template
* Plugin hooks - allow other tools to execute custom code during MultiQC execution
* New Preseq module
* New design for general statistics table (snazzy new background bars)
* Further development of toolbox
    * New button to clear all filters
    * Warnings when samples are hidden, plus empty plots and table cols are hidden
    * Active toolbar tab buttons are highlighted
* Lots of refactoring by @moonso to please the Pythonic gods
    * Switched to click instead of argparse to handle command line arguments
    * Code generally conforms to best practices better now.
* Now able to supply multiple directories to search for reports
* Logging output improved (now controlled by `-q` and `-v` for quiet and verbose)
* More HTML output dealt with by the base module, less left to the modules
    * Module introduction text
    * General statistics table now much easier to add to (new helper functions)
* Images, CSS and Javascript now included in HTML, meaning that there is a single
  report file to make sharing easier
* More accessible scrolling in the report - styled scrollbars and 'to top' button.
* Modules and templates now use setuptools entry points, facilitating plugins
  by other packages. Allows niche extensions whilst keeping the core codebase clean.
* The general stats table now has a sticky header row when scrolling, thanks to
  some new javascript wizardry...
* General stats columns can have a _shared key_ which allows common colour schemes
  and data ranges. For instance, all columns describing a read count will now share
  their scale across modules.
* General stats columns can be hidden and reordered with a new modal window.
* Plotting code refactored, reports with many samples (>50 by default) don't
  automatically render to avoid freezing the browser.
* Plots with highlighted and renamed samples now honour this when exporting to
  different file types.

---

## [MultiQC v0.2](https://github.com/ewels/MultiQC/releases/tag/v0.2) - 2015-09-18
* Code restructuring for nearly all modules. Common base module
  functions now handle many more functions (plots, config, file import)
    * See the [contributing notes](https://github.com/ewels/MultiQC/blob/master/CONTRIBUTING.md)
    for instructions on how to use these new helpers to make your own module
* New report toolbox - sample highlighting, renaming, hiding
    * Config is autosaved by default, can also export to a file for sharing
    * Interactive tour to help users find their way around
* New Tophat, Bowtie 2 and QualiMap modules
    * Thanks to @guillermo-carrasco for the QualiMap module
* Bowtie module now works
* New command line parameter `-d` prefixes sample names with the directory that
  they were found in. Allows duplicate filenames without being overwritten.
* Introduction walkthrough helps show what can be done in the report
* Now compatible with both Python 2 and Python 3
* Software version number now printed on command line properly, and in reports.
* Bugfix: FastQC doesn't break when only one report found
* Bugfix: FastQC seq content heatmap highlighting
* Many, many small bugfixes

---

## [MultiQC v0.1](https://github.com/ewels/MultiQC/releases/tag/v0.1) - 2015-09-01
* The first public release of MultiQC, after a month of development. Basic
structure in place and modules for FastQC, FastQ Screen, Cutadapt, Bismark,
STAR, Bowtie, Subread featureCounts and Picard MarkDuplicates. Approaching
stability, though still under fairly heavy development.<|MERGE_RESOLUTION|>--- conflicted
+++ resolved
@@ -27,12 +27,9 @@
     * Log10 x-axis for _Read Length_ plot ([#1214](https://github.com/ewels/MultiQC/issues/1214))
 * **fgbio**
     * Fix `ErrorRateByReadPosition` to calculate `ymax` not just on the overall `error_rate`, but also specific base errors (ex. `a_to_c_error_rate`, `a_to_g_error_rate`, ...).  ([#1215](https://github.com/ewels/MultiQC/pull/1251))
-<<<<<<< HEAD
+    * Fix `ErrorRateByReadPosition` plotted line names to no longer concatenate multiple read identifiers and no longer have off-by-one read numbering (ex. `Sample1_R2_R3` -> `Sample1_R2`) ([#[1304](https://github.com/ewels/MultiQC/pull/1304))
 * **GATK**
   * Add support for the creation of a "Reported vs Empirical Quality" graph to the Base Recalibration module.
-=======
-    * Fix `ErrorRateByReadPosition` plotted line names to no longer concatenate multiple read identifiers and no longer have off-by-one read numbering (ex. `Sample1_R2_R3` -> `Sample1_R2`) ([#[1304](https://github.com/ewels/MultiQC/pull/1304))
->>>>>>> 09d69c7f
 
 #### New Custom Content features
 
