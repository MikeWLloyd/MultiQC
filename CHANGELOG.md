--- conflicted
+++ resolved
@@ -31,17 +31,14 @@
 - **Picard**
   - `RnaSeqMetrics` - fix assignment barplot labels to say bases instead of reads ([#1408](https://github.com/ewels/MultiQC/issues/1408))
   - `CrosscheckFingerprints` - fix bug where LOD threshold was not detected when invoked with "new" picard cli style. fixed formatting bug ([#1414](https://github.com/ewels/MultiQC/issues/1414))
-<<<<<<< HEAD
 - **QUAST**
   - Fixed typo causing wrong number of contigs being displayed ([#1442](https://github.com/ewels/MultiQC/issues/1442))
-=======
 - **Kraken**
   - Updated search patterns to handle edge case ([#1428](https://github.com/ewels/MultiQC/issues/1428))
 - **fastp**
   - Handle a `ZeroDivisionError` if there are zero reads ([#1444](https://github.com/ewels/MultiQC/issues/1444))
 - **VEP**
   - Handle error from missing variants in VEP stats file. ([#1446](https://github.com/ewels/MultiQC/issues/1446))
->>>>>>> dd907a35
 
 ## [MultiQC v1.10.1](https://github.com/ewels/MultiQC/releases/tag/v1.10.1) - 2021-04-01
 
